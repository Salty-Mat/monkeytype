@import url("https://fonts.googleapis.com/css2?family=Fira+Code&family=IBM+Plex+Mono&family=Inconsolata&family=Roboto+Mono&family=Source+Code+Pro&display=swap");
@import url("https://fonts.googleapis.com/css2?family=Montserrat&family=Roboto&display=swap");
@import url("https://fonts.googleapis.com/css2?family=Titillium+Web&display=swap");
@import url("https://fonts.googleapis.com/css2?family=Lexend+Deca&display=swap");
@import url("https://fonts.googleapis.com/css2?family=Oxygen&display=swap");
@import url("https://fonts.googleapis.com/css2?family=Nunito&display=swap");

:root {
  --roundness: 0.25rem;
  --font: "Roboto Mono";
}

::placeholder {
  color: var(--sub-color);
  opacity: 1;
  /* Firefox */
}

html {
  @extend .ffscroll;
}

.ffscroll {
  scrollbar-width: thin;
  scrollbar-color: var(--sub-color) transparent;
}

input {
  outline: none;
  border: none;
  border-radius: var(--roundness);
  background: rgba(0, 0, 0, 0.1);
  color: var(--text-color);
  padding: 0.5rem;
  font-size: 1rem;
  line-height: 1rem;
  font-family: var(--font);
}

input[type="color"] {
  -webkit-appearance: none;
  padding: 0;
  width: 100%;
  // height: 32px;
  height: 1.8rem;
  overflow: hidden;
  border-radius: var(--roundness);
}

input[type="color"]::-webkit-color-swatch-wrapper {
  padding: 0;
}

input[type="color"]::-webkit-color-swatch {
  border: none;
}

input[type="number"]::-webkit-inner-spin-button,
input[type="number"]::-webkit-outer-spin-button {
  -webkit-appearance: none;
  -moz-appearance: none;
  appearance: none;
  margin: 0;
}

.colorPicker {
  text-align: center;
  will-change: transform;
  transition: transform 0.2s ease-in-out;
  overflow: hidden;
  border-radius: var(--roundness);

  & label {
    position: absolute;
    width: 100%;
    // height: 32px;
    line-height: 1.8rem;
    display: flex;
    align-items: center;
    justify-content: center;
    padding: auto;
    color: var(--bg-color);
    cursor: pointer;
  }

  & [for="--bg-color"] {
    color: var(--text-color);
  }

  & #--bg-color {
    border: 1px solid var(--sub-color);
  }
}

body {
  margin: 0;
  padding: 0;
  min-height: 100vh;
  background: var(--bg-color);
  font-family: var(--font);
  color: var(--main-color);
  // overflow-x: hidden;
}

html {
  overflow-y: scroll;
}

/* width */
::-webkit-scrollbar {
  width: 7px;
}

/* Track */
::-webkit-scrollbar-track {
  background: transparent;
}

/* Handle */
::-webkit-scrollbar-thumb {
  background: var(--sub-color);
  transition: 0.25s;
  border-radius: 2px !important;
}

/* Handle on hover */
::-webkit-scrollbar-thumb:hover {
  background: var(--main-color);
}

a {
  color: var(--sub-color);
  transition: 0.25s;
}

a:hover {
  color: var(--main-color);
}

.notification {
  position: fixed;
  background: var(--main-color);
  color: var(--bg-color);
  padding: 0.5rem 1rem;
  border-radius: var(--roundness);
  left: 50%;
  z-index: 9999;
  transform: translateX(-50%);
  top: -5rem;
}

#backgroundLoader {
  height: 3px;
  position: fixed;
  width: 100%;
  background: var(--main-color);
  animation-name: loader;
  animation-iteration-count: infinite;
  animation-duration: 2s;
  animation-timing-function: cubic-bezier(0.38, 0.16, 0.57, 0.82);
  z-index: 9999;
}

@keyframes loader {
  0% {
    width: 0;
    left: 0;
  }

  50% {
    width: 100%;
    left: 0;
  }

  100% {
    width: 0;
    left: 100%;
  }
}

#leaderboardsWrapper {
  width: 100%;
  height: 100%;
  background: rgba(0, 0, 0, 0.75);
  position: fixed;
  left: 0;
  top: 0;
  z-index: 1000;
  display: grid;
  justify-content: center;
  align-items: center;
  padding: 5rem 0;

  #leaderboards {
    width: 85vw;
    height: calc(100vh - 10rem);
    background: var(--bg-color);
    border-radius: var(--roundness);
    padding: 2rem;
    display: grid;
    gap: 2rem;
    grid-template-rows: 3rem auto;
    grid-template-areas:
      "title buttons"
      "tables tables";
    grid-template-columns: 1fr 1fr;

    .mainTitle {
      font-size: 3rem;
      line-height: 3rem;
      grid-area: title;
    }

    .title {
      font-size: 2rem;
      line-height: 2rem;
      margin-bottom: 0.5rem;
    }

    .tables {
      grid-area: tables;
      display: grid;
      gap: 1rem;
      grid-template-columns: 1fr 1fr;
      margin-bottom: 2rem;
      font-size: 0.8rem;

      .titleAndTable {
        display: grid;

        .title {
          grid-area: 1/1;
        }

        .subtitle {
          grid-area: 1/1;
          align-self: center;
          justify-self: right;
          color: var(--sub-color);
        }
      }

      .globalTableWrapper,
      .dailyTableWrapper {
        height: calc(100vh - 22rem);
        @extend .ffscroll;
        overflow-y: scroll;
        overflow-x: hidden;
      }

      table {
        width: 100%;
        border-spacing: 0;
        border-collapse: collapse;

        tr td:first-child {
          text-align: center;
        }

        td {
          padding: 0.25rem 0.5rem;

          &.me {
            color: var(--main-color);
            font-weight: 900;
          }
        }

        thead {
          color: var(--sub-color);
          font-size: 0.75rem;

          td {
            padding: 0.5rem;
            background: var(--bg-color);
            position: -webkit-sticky;
            position: sticky;
            top: 0;
          }
        }

        tbody {
          color: var(--text-color);

          tr:nth-child(odd) td {
            background: rgba(0, 0, 0, 0.1);
          }
        }

        tfoot {
          td {
            padding: 0.5rem;
            position: -webkit-sticky;
            position: sticky;
            bottom: 0;
            background: var(--bg-color);
            color: var(--sub-color);
            z-index: 4;
          }
        }
      }
    }

    .buttons {
      grid-area: buttons;
      display: -ms-grid;
      display: grid;
      gap: 1rem;
      grid-template-columns: 1fr 1fr;
      align-self: center;

      .buttonGroup {
        display: grid;
        grid-auto-flow: column;
        gap: 1rem;
        grid-area: 1/2;
      }
    }
  }
}

#tagsWrapper {
  width: 100%;
  height: 100%;
  background: rgba(0, 0, 0, 0.75);
  position: fixed;
  left: 0;
  top: 0;
  z-index: 1000;
  display: grid;
  justify-content: center;
  align-items: center;
  padding: 5rem 0;

  #tagsEdit {
    background: var(--bg-color);
    border-radius: var(--roundness);
    padding: 2rem;
    display: grid;
    gap: 1rem;
    overflow-y: scroll;
  }
}

#customTextPopupWrapper {
  width: 100%;
  height: 100%;
  background: rgba(0, 0, 0, 0.75);
  position: fixed;
  left: 0;
  top: 0;
  z-index: 1000;
  display: grid;
  justify-content: center;
  align-items: center;
  padding: 5rem 0;

  #customTextPopup {
    background: var(--bg-color);
    border-radius: var(--roundness);
    padding: 2rem;
    display: grid;
    gap: 1rem;
    width: 60vw;

    textarea {
      background: var(--bg-color);
      padding: 1rem;
      color: var(--main-color);
      border: none;
      outline: none;
      font-size: 1rem;
      font-family: var(--font);
      width: 100%;
      border-radius: var(--roundness);
      resize: vertical;
      height: 200px;
      color: var(--text-color);
    }

    .inputs {
      display: grid;
      grid-template-columns: 1fr 1fr;
      gap: 1rem;
      align-items: center;
      justify-items: center;
    }

    .check {
      span {
        display: block;
        font-size: 0.76rem;
        color: var(--sub-color);
        margin-left: 1.5rem;
      }

      input {
        margin: 0 !important;
        cursor: pointer;
        width: 0;
        height: 0;
        display: none;

        & ~ .customTextRandomCheckbox {
          width: 12px;
          height: 12px;
          background: rgba(0, 0, 0, 0.1);
          border-radius: 2px;
          box-shadow: 0 0 0 4px rgba(0, 0, 0, 0.1);
          display: inline-block;
          margin: 0 0.5rem 0 0.25rem;
          transition: 0.25s;
        }

        &:checked ~ .customTextRandomCheckbox {
          background: var(--main-color);
        }
      }
    }
  }
}

#customMode2PopupWrapper {
  width: 100%;
  height: 100%;
  background: rgba(0, 0, 0, 0.75);
  position: fixed;
  left: 0;
  top: 0;
  z-index: 1000;
  display: grid;
  justify-content: center;
  align-items: center;
  padding: 5rem 0;

  #customMode2Popup {
    background: var(--bg-color);
    border-radius: var(--roundness);
    padding: 2rem;
    display: grid;
    gap: 1rem;
    width: 300px;

    .title {
      font-size: 1.5rem;
      color: var(--sub-color);
    }
  }
}

#customThemeShareWrapper {
  width: 100%;
  height: 100%;
  background: rgba(0, 0, 0, 0.75);
  position: fixed;
  left: 0;
  top: 0;
  z-index: 1000;
  display: grid;
  justify-content: center;
  align-items: center;
  padding: 5rem 0;

  #customThemeShare {
    width: 50vw;
    background: var(--bg-color);
    border-radius: var(--roundness);
    padding: 2rem;
    display: grid;
    gap: 1rem;
    overflow-y: scroll;
  }
}

#resultEditTagsPanelWrapper {
  width: 100%;
  height: 100%;
  background: rgba(0, 0, 0, 0.75);
  position: fixed;
  left: 0;
  top: 0;
  z-index: 1000;
  display: grid;
  justify-content: center;
  align-items: center;
  padding: 5rem 0;

  #resultEditTagsPanel {
    background: var(--bg-color);
    border-radius: var(--roundness);
    padding: 2rem;
    display: grid;
    gap: 1rem;
    overflow-y: scroll;
    width: 500px;

    .buttons {
      display: grid;
      gap: 1rem;
      grid-template-columns: 1fr 1fr 1fr;
    }
  }
}

#versionHistoryWrapper {
  width: 100%;
  height: 100%;
  background: rgba(0, 0, 0, 0.75);
  position: fixed;
  left: 0;
  top: 0;
  z-index: 1000;
  display: grid;
  justify-content: center;
  align-items: start;
  padding: 5rem 0;

  #versionHistory {
    width: 75vw;
    height: 100%;
    background: var(--bg-color);
    border-radius: var(--roundness);
    padding: 2rem;
    display: grid;
    gap: 1rem;
    @extend .ffscroll;
    overflow-y: scroll;

    .tip {
      text-align: center;
      color: var(--sub-color);
    }

    .releases {
      display: grid;
      gap: 2rem;

      .release {
        display: grid;
        grid-template-areas:
          "title date"
          "body body";

        .title {
          grid-area: title;
          font-size: 2rem;
          color: var(--sub-color);
        }

        .date {
          grid-area: date;
          text-align: right;
          color: var(--sub-color);
          align-self: center;
        }

        .body {
          grid-area: body;
          color: var(--text-color);
        }

        &:last-child {
          margin-bottom: 2rem;
        }
      }
    }
  }
}

#commandLineWrapper {
  width: 100%;
  height: 100%;
  background: rgba(0, 0, 0, 0.75);
  position: fixed;
  left: 0;
  top: 0;
  z-index: 1000;
  display: grid;
  justify-content: center;
  align-items: start;
  padding: 5rem 0;

  #commandInput {
    width: 700px;
    background: var(--bg-color);
    border-radius: var(--roundness);

    textarea {
      background: var(--bg-color);
      padding: 1rem;
      color: var(--main-color);
      border: none;
      outline: none;
      font-size: 1rem;
      font-family: var(--font);
      width: 100%;
      border-radius: var(--roundness);
      resize: vertical;
      height: 200px;
    }

    .shiftEnter {
      padding: 0.5rem 1rem;
      font-size: 0.75rem;
      line-height: 0.75rem;
      color: var(--sub-color);
      text-align: center;
    }
  }

  #commandLine {
    width: 700px;
    background: var(--bg-color);
    border-radius: var(--roundness);

    input {
      background: var(--bg-color);
      padding: 1rem;
      color: var(--main-color);
      border: none;
      outline: none;
      font-size: 1rem;
      font-family: var(--font);
      width: 100%;
      border-radius: var(--roundness);
    }

    .separator {
      background: black;
      width: 100%;
      height: 1px;
      margin-bottom: 0.5rem;
    }

    .listTitle {
      color: var(--main-color);
      padding: 0.5rem 1rem;
      font-size: 0.75rem;
      line-height: 0.75rem;
    }

    .suggestions {
      display: block;
      @extend .ffscroll;
      overflow-y: scroll;
      max-height: calc(100vh - 10rem - 3rem);
      display: grid;

      .entry {
        padding: 0.5rem 1rem;
        font-size: 0.75rem;
        line-height: 0.75rem;
        color: var(--sub-color);

        .fas {
          margin-right: 0.5rem;
        }

        &:last-child {
          border-radius: 0 0 var(--roundness) var(--roundness);
        }

        &.activeMouse {
          color: var(--bg-color);
          background: var(--main-color);
        }

        &.activeKeyboard {
          color: var(--bg-color);
          background: var(--main-color);
        }

        &:hover {
          color: var(--text-color);
          background: var(--sub-color);
          cursor: pointer;
        }
      }
    }
  }
}

#timerWrapper {
  opacity: 0;
  transition: 0.25s;
  z-index: -1;
  position: relative;
  z-index: 99;
}

#timer {
  position: fixed;
  top: 0;
  left: 0;
  width: 100vw;
  /*   height: 0.5rem; */
  height: 0.5rem;
  background: black;
  /*   background: #0f0f0f; */
  /*   background: red; */
  // transition: 1s linear;
  z-index: -1;
}

#liveWpm,
#timerNumber {
  position: relative;
  font-size: 10rem;
  color: black;
  opacity: 0;
  width: 100%;
  left: 0;
  text-align: center;
  z-index: -1;
  height: 0;
  transition: 0.25s;
  line-height: 0;
}

#timerNumber {
  width: 0;
  height: 0;
  margin: 0 auto;
  display: grid;
  justify-content: center;
  bottom: 6rem;
  transition: none;
}

#liveWpm.timerMain,
#timerNumber.timerMain {
  color: var(--main-color);
}

#timer.timerMain {
  background: var(--main-color);
}

#liveWpm.timerSub,
#timerNumber.timerSub {
  color: var(--sub-color);
}

#timer.timerSub {
  background: var(--sub-color);
}

#liveWpm.timerText,
#timerNumber.timerText {
  color: var(--text-color);
}

#timer.timerText {
  background: var(--text-color);
}

#liveWpm {
  top: 6rem;

  &.lower {
    top: 15rem;
  }
}

#centerContent {
  max-width: 1000px;
  min-width: 500px;
  margin: 0 auto;
  display: grid;
  grid-auto-flow: row;
  min-height: 100vh;
  padding: 2rem;
  gap: 2rem;
  align-items: center;
  z-index: 999;
  grid-template-rows: auto 1fr auto;
}

#caret {
  height: 1.5rem;
  background: var(--caret-color);
  animation-name: caretFlash;
  /* animation-timing-function: cubic-bezier(0.455, 0.03, 0.515, 0.955); */
  animation-iteration-count: infinite;
  animation-duration: 1s;
  position: absolute;
  border-radius: var(--roundness);
  // transition: 0.05s;
  transform-origin: top left;

  &.default {
    width: 2px;
  }

  &.block {
    width: 0.7em;
    margin-left: 0.25em;
    border-radius: 0;
    z-index: -1;
  }

  &.outline {
    @extend #caret, .block;
    background: transparent;
    border: 1px solid var(--caret-color);
  }

  &.underline {
    height: 2px;
    width: 0.8em;
    margin-top: 1.3em;
    margin-left: 0.3em;

    &.size125 {
      margin-top: 1.8em;
    }

    &.size15 {
      margin-top: 2.1em;
    }

    &.size2 {
      margin-top: 2.7em;
    }
  }

  &.size125 {
    transform: scale(1.25);
  }

  &.size15 {
    transform: scale(1.45);
  }

  &.size2 {
    transform: scale(1.9);
  }
}

@keyframes caretFlash {
  0%,
  100% {
    opacity: 0;
  }

  50% {
    opacity: 1;
  }
}

#menu {
  font-size: 1rem;
  line-height: 1rem;
  color: var(--sub-color);
  display: grid;
  grid-auto-flow: column;
  gap: 0.5rem;
  // margin-bottom: -0.4rem;
  width: fit-content;
  width: -moz-fit-content;

  /*   transition: 0.25s; */
  .button.discord {
    &.discord {
      position: relative;

      &::after {
        transition: 0.25s;
        width: 0.5rem;
        height: 0.5rem;
        content: "";
        position: absolute;
        background: var(--main-color);
        border-radius: 1rem;
        top: 0.25rem;
        right: 0.25rem;
        border: 2px solid var(--bg-color);
      }

      &.dotHidden::after {
        background: transparent;
        border-color: transparent;
      }
    }
  }

  .icon-button {
    .icon {
      display: grid;
      align-items: center;
      justify-items: center;
      text-align: center;
      width: 1.25rem;
      height: 1.25rem;
    }

    .text {
      font-size: 0.65rem;
      line-height: 0.65rem;
      align-self: center;
      margin-left: 0.25rem;
    }

    &:hover {
      cursor: pointer;
      color: var(--main-color);
    }
  }

  .separator {
    width: 2px;
    height: 1rem;
    background-color: var(--sub-color);
  }
}

#top.focus #menu .icon-button.discord::after {
  background: transparent;
}

#top.focus #menu {
  color: transparent !important;
}

#top.focus #menu .icon-button {
  color: transparent !important;
}

#top {
  grid-template-areas: "logo menu config";
  line-height: 2.3rem;
  font-size: 2.3rem;
  /* text-align: center; */
  transition: 0.25s;
  padding: 0 5px;
  display: grid;
  grid-auto-flow: column;
  grid-template-columns: auto 1fr auto;
  z-index: 2;
  align-items: center;
  gap: 0.5rem;

  .logo {
    margin-bottom: 0.6rem;
    white-space: nowrap;
    user-select: none;

    .top {
      font-size: 0.65rem;
      line-height: 0.65rem;
      margin-bottom: -0.4rem;
      margin-left: -0.1rem;
      color: var(--sub-color);
    }

    .bottom {
      margin-left: -0.15rem;
      color: var(--main-color);
      transition: 0.25s;
      cursor: pointer;
    }
  }

  .config {
    grid-area: config;
    justify-self: right;
    display: grid;
    grid-auto-flow: row;
    grid-gap: 0.2rem;
    width: min-content;
    width: -moz-min-content;
    transition: 0.25s;
    /*   margin-bottom: 0.1rem; */
    justify-items: self-end;

    .group {
      transition: 0.25s;

      .title {
        color: var(--sub-color);
        font-size: 0.5rem;
        line-height: 0.5rem;
        margin-bottom: 0.15rem;
      }

      .buttons {
        font-size: 0.7rem;
        line-height: 0.7rem;
        display: flex;
      }
    }

    .punctuationMode {
      margin-bottom: -0.1rem;
    }

    .numbersMode {
      margin-bottom: -0.1rem;
    }
  }

  .result {
    display: grid;
    grid-auto-flow: column;
    grid-gap: 1rem;
    width: min-content;
    width: -moz-min-content;
    transition: 0.25s;
    grid-column: 3/4;
    grid-row: 1/2;

    .group {
      .title {
        font-size: 0.65rem;
        line-height: 0.65rem;
        color: var(--sub-color);
      }

      .val {
        font-size: 1.7rem;
        line-height: 1.7rem;
        color: var(--main-color);
        transition: 0.25s;
      }
    }
  }

  //top focus
  &.focus {
    color: var(--sub-color) !important;

    .result {
      opacity: 0 !important;
    }

    .logo .bottom {
      color: var(--sub-color) !important;
    }

    .config {
      opacity: 0 !important;
    }
  }
}

#tip {
  font-size: 0.75rem;
  line-height: 0.75rem;
  color: var(--sub-color);
  text-align: center;
  /*   margin-top: 1rem; */
  align-self: center;

  margin-top: 1rem;
  opacity: 0;
  transition: 0.25s;
}

key {
  color: var(--bg-color);
  background-color: var(--sub-color);
  /* font-weight: bold; */
  padding: 0.1rem 0.3rem;
  margin: 3px 0;
  border-radius: 0.1rem;
  display: inline-block;
  font-size: 0.7rem;
  line-height: 0.7rem;
}

#bottom {
  text-align: center;
  line-height: 1rem;
  font-size: 0.75rem;
  color: var(--sub-color);
  transition: 0.5s;

  // margin-bottom: 2rem;
  .keyTips {
    margin-bottom: 1rem;
  }

  .version {
    opacity: 0;
    transition: 0.25s;

    &:hover {
      cursor: pointer;
      color: var(--main-color);
    }
  }
}

#bottom.focus {
  opacity: 0 !important;
}

#result {
  display: grid;
  // height: 200px;
  gap: 1rem;
  // grid-template-columns: auto 1fr;
  // justify-content: center;
  align-items: center;
  grid-template-columns: auto 1fr;
  grid-template-areas:
    "stats chart"
    "morestats morestats"
    "login login";

  .chart {
    grid-area: chart;
    width: 100%;

    canvas {
      width: 100% !important;
      height: 100%;
    }

    max-height: 200px;
    height: 200px;

    .title {
      color: var(--sub-color);
      margin-bottom: 1rem;
    }
  }

  .loginTip {
    grid-column: 1/3;
    text-align: center;
    color: var(--sub-color);
    grid-area: login;
  }

  .stats {
    grid-area: stats;
    display: grid;
    // column-gap: 0.5rem;
    gap: 0.5rem;
    justify-content: center;
    align-items: center;
    // grid-template-areas:
    //   "wpm acc"
    //   "wpm key"
    //   "raw time"
    //   "consistency consistency"
    //   "source source"
    //   "leaderboards leaderboards"
    //   "testType infoAndTags";
    // grid-template-areas:
    //   "wpm acc key consistency testType leaderboards source"
    //   "wpm raw time nothing infoAndTags leaderboards source";
    grid-template-areas:
      "wpm"
      "acc";

    &.morestats {
      display: grid;
      grid-auto-flow: column;
      grid-template-areas: none;
      align-items: flex-start;
      justify-content: space-between;
      column-gap: 2rem;
      grid-area: morestats;

      // grid-template-areas: "raw consistency testType infoAndTags leaderboards source"
      //   "key time testType infoAndTags leaderboards source";
      .subgroup {
        display: grid;
        gap: 0.5rem;
      }
    }

    .group {
      // margin-bottom: 0.5rem;

      .top {
        color: var(--sub-color);
        font-size: 1rem;
        line-height: 1rem;
      }

      .bottom {
        color: var(--main-color);
        font-size: 2rem;
        line-height: 2rem;
      }
    }

    // .infoAndTags {
    //   display: grid;
    //   gap: 0.5rem;
    //   align-self: baseline;
    //   // grid-area: infoAndTags;
    //   color: var(--sub-color);

    //   .top {
    //     font-size: 1rem;
    //     line-height: 1rem;
    //   }

    //   .bottom {
    //     font-size: 1rem;
    //     line-height: 1rem;
    //   }
    // }

    .info,
    .tags,
    .source {
      .top {
        font-size: 1rem;
        line-height: 1rem;
      }

      .bottom {
        font-size: 1rem;
        line-height: 1rem;
      }
    }

    .wpm {
      grid-area: wpm;

      .top {
        font-size: 2rem;
        line-height: 1rem;
        display: flex;
        // margin-top: -0.5rem;

        .crownWrapper {
          width: 1.7rem;
          overflow: hidden;
          height: 1.7rem;
          margin-left: 0.5rem;
          // margin-top: 0.98rem;
          margin-top: -0.5rem;

          .crown {
            font-size: 0.7rem;
            line-height: 1.7rem;
            background: var(--main-color);
            color: var(--bg-color);
            border-radius: 0.6rem;
            text-align: center;
            align-self: center;
            width: 1.7rem;
            height: 1.7rem;
          }
        }
      }

      .bottom {
        font-size: 4rem;
        line-height: 4rem;
      }
    }

    .testType,
    .leaderboards {
      .bottom {
        font-size: 1rem;
        line-height: 1rem;
      }
    }

    .acc {
      grid-area: acc;

      .top {
        font-size: 2rem;
        line-height: 1rem;
      }

      .bottom {
        font-size: 4rem;
        line-height: 4rem;
      }
    }

    // .key {
    //   grid-area: key;
    // }

    // .time {
    //   grid-area: time;
    // }

    // .raw {
    //   grid-area: raw;
    // }
  }
}

#capsWarning {
  background: var(--main-color);
  color: var(--bg-color);
  display: table;
  position: absolute;
  left: 50%;
  // top: 66vh;
  transform: translateX(-50%) translateY(-50%);
  padding: 1rem;
  border-radius: var(--roundness);
  /* margin-top: 1rem; */
  transition: 0.25s;
  z-index: 999;
  pointer-events: none;

  i {
    margin-right: 0.5rem;
  }
}

#wordsInput {
  height: 0;
  padding: 0;
  margin: 0;
  border: none;
  outline: none;
  display: block;
}

#wordsTitle {
  color: var(--sub-color);
  margin-left: 0.25rem;
  margin-top: 1rem;
  display: none;
}

#words {
  height: fit-content;
  display: flex;
  flex-wrap: wrap;
  width: 100%;
  align-content: flex-start;
  user-select: none;

<<<<<<< HEAD
  /* a little hack for right-to-left languages */
  &.rightToLeftTest {
    flex-direction: row-reverse;
    .word {
      flex-direction: row-reverse;
    }
=======
  &.blurred{
    filter: blur(4px);
    -webkit-filter: blur(4px);
>>>>>>> 3e0ad59c
  }

  &.flipped {
    .word {
      color: var(--text-color);

      & letter.correct {
        color: var(--sub-color);
      }

      & letter.corrected {
        color: var(--sub-color);
        border-bottom: 2px dotted var(--main-color);
      }

      & letter.extraCorrected {
        border-right: 2px dotted var(--main-color);
      }
    }
  }

  &.colorfulMode {
    .word {
      & letter.correct {
        color: var(--main-color);
      }

      & letter.corrected {
        color: var(--main-color);
        border-bottom: 2px dotted var(--text-color);
      }

      & letter.extraCorrected {
        border-right: 2px dotted var(--text-color);
      }

      & letter.incorrect {
        color: var(--colorful-error-color);
      }

      & letter.incorrect.extra {
        color: var(--colorful-error-extra-color);
      }
    }
  }

  &.flipped.colorfulMode {
    .word {
      color: var(--main-color);

      & letter.correct {
        color: var(--sub-color);
      }

      & letter.corrected {
        color: var(--sub-color);
        border-bottom: 2px dotted var(--main-color);
      }

      & letter.extraCorrected {
        border-right: 2px dotted var(--main-color);
      }

      & letter.incorrect {
        color: var(--colorful-error-color);
      }

      & letter.incorrect.extra {
        color: var(--colorful-error-extra-color);
      }
    }
  }
}

#words.flipped.colorfulMode .word.error,
#words.colorfulMode .word.error {
  border-bottom: 2px solid var(--colorful-error-color);
}

.pageTest #resultExtraButtons {
  opacity: 0;
  display: grid;
  grid-auto-flow: column;
  gap: 1rem;
}

#restartTestButton,
#showWordHistoryButton,
#copyResultToClipboardButton,
#restartTestButtonWithSameWordset {
  position: relative;
  border-radius: var(--roundness);
  padding: 1rem 2rem;
  width: min-content;
  width: -moz-min-content;
  color: var(--sub-color);
  transition: 0.25s;
  margin-top: 1rem;
  cursor: pointer;

  &:hover,
  &:focus {
    color: var(--main-color);
    outline: none;
  }

  &:focus {
    background: var(--sub-color);
  }
}

#middle {
  .pageTest {

    .outOfFocusWarning{
      text-align: center;
      height: 0;
      line-height: 150px;
      z-index: 999;
      position: relative;
      user-select: none;
      pointer-events: none;
    }

    #testModesNotice {
      display: grid;
      grid-auto-flow: column;
      gap: 1rem;
      color: var(--sub-color);
      text-align: center;
      margin-bottom: 1.25rem;
      height: 1rem;
      line-height: 1rem;
      transition: 0.125s;
      justify-content: center;

      .fas {
        margin-right: 0.5rem;
      }
    }
    #miniTimerAndLiveWpm {
      height: 0;
      margin-left: 0.37rem;
      display: flex;
      font-size: 1rem;
      line-height: 1rem;
      margin-top: -1.5rem;
      position: absolute;
      color: black;

      .time {
        margin-right: 2rem;
      }

      .wpm {
        transition: 0.125s;
      }

      .time,
      .wpm {
        opacity: 0;
      }

      &.timerMain {
        color: var(--main-color);
      }

      &.timerSub {
        color: var(--sub-color);
      }

      &.timerText {
        color: var(--text-color);
      }

      &.size125 {
        margin-top: -1.75rem;
        font-size: 1.25rem;
        line-height: 1.25rem;
      }
      &.size15 {
        margin-top: -2rem;
        font-size: 1.5rem;
        line-height: 1.5rem;
      }
      &.size2 {
        margin-top: -2.5rem;
        font-size: 2rem;
        line-height: 2rem;
      }
    }
  }

  &.focus .pageTest {
    #testModesNotice {
      opacity: 0 !important;
    }
  }
}

#showWordHistoryButton {
  opacity: 1;
}

.word {
  margin: 0.25rem;
  color: var(--sub-color);
  display: flex;
  // transition: 0.25s;
  /*   margin-bottom: 1px; */
  border-bottom: 2px solid transparent;
  line-height: 1rem;

  // transition: .25s;
  .wordInputAfter {
    opacity: 1;
    position: absolute;
    background: var(--sub-color);
    color: var(--bg-color);
    /* background: red; */
    padding: 0.5rem;
    /* left: .5rem; */
    margin-left: -0.5rem;
    margin-top: -0.5rem;
    border-radius: var(--roundness);
    // box-shadow: 0 0 10px rgba(0,0,0,.25);
    transition: 0.25s;
    text-shadow: none;
  }
}

#words.size125 .word {
  line-height: 1.25rem;
  font-size: 1.25rem;
  margin: 0.31rem;
}

#words.size15 .word {
  line-height: 1.5rem;
  font-size: 1.5rem;
  margin: 0.37rem;
}

#words.size2 .word {
  line-height: 2rem;
  font-size: 2rem;
  margin: 0.5rem;
}

.word.error {
  /*   margin-bottom: 1px; */
  border-bottom: 2px solid var(--error-color);
  text-shadow: 1px 0px 0px var(--bg-color),
    // 2px 0px 0px var(--bg-color),
      -1px 0px 0px var(--bg-color),
    // -2px 0px 0px var(--bg-color),
      0px 1px 0px var(--bg-color),
    1px 1px 0px var(--bg-color), -1px 1px 0px var(--bg-color);
}

// .word letter {
// transition: .1s;
// height: 1rem;
// line-height: 1rem;
/* margin: 0 1px; */
// }

.word letter.correct {
  color: var(--text-color);
}

.word letter.corrected {
  color: var(--text-color);
  border-bottom: 2px dotted var(--main-color);
}

.word letter.incorrect {
  color: var(--error-color);
}

.word letter.incorrect.extra {
  color: var(--error-extra-color);
}

.word letter.missing {
  opacity: 0.5;
}

.pageTest {
  position: relative;

  .buttons {
    display: grid;
    grid-auto-flow: column;
    gap: 1rem;
    justify-content: center;
  }

  .ssWatermark {
    font-size: 1.25rem;
    color: var(--sub-color);
    // position: absolute;
    float: right;
    bottom: 0;
    right: 0;
  }
}

.pageLogin {
  display: flex;
  grid-auto-flow: column;
  gap: 1rem;
  justify-content: space-around;
  align-items: center;

  .side {
    display: grid;
    gap: 0.5rem;
    justify-content: center;

    &.login {
      grid-template-areas:
        "title forgotButton"
        "form form";

      .title {
        grid-area: title;
      }

      #forgotPasswordButton {
        grid-area: forgotButton;
        font-size: 0.5rem;
        line-height: 0.5rem;
        height: fit-content;
        align-self: center;
        justify-self: right;
        padding: 0.25rem 0;
        color: var(--sub-color);
        cursor: pointer;
        transition: 0.25s;

        &:hover {
          color: var(--main-color);
        }
      }

      form {
        grid-area: form;

        #rememberMe {
          color: var(--sub-color);
          -moz-user-select: none;
          user-select: none;
          cursor: pointer;

          input {
            margin: 0 !important;
            cursor: pointer;
            width: 0;
            height: 0;
            display: none;

            & ~ .customCheckbox {
              width: 12px;
              height: 12px;
              background: rgba(0, 0, 0, 0.1);
              border-radius: 2px;
              box-shadow: 0 0 0 4px rgba(0, 0, 0, 0.1);
              display: inline-block;
              margin: 0 0.5rem 0 0.25rem;
              transition: 0.25s;
            }

            &:checked ~ .customCheckbox {
              background: var(--main-color);
            }
          }
        }
      }
    }
  }

  form {
    display: grid;
    gap: 0.5rem;
    width: 100%;
  }

  .preloader {
    position: fixed;
    left: 50%;
    top: 50%;
    font-size: 2rem;
    transform: translate(-50%, -50%);
    color: var(--main-color);
    transition: 0.25s;
  }
}

.pageAbout {
  display: grid;
  gap: 2rem;

  .section {
    display: grid;
    gap: 0.5rem;

    .supporters {
      display: grid;
      grid-template-columns: 1fr 1fr 1fr 1fr;
      justify-items: center;
      gap: 0.25rem;
      color: var(--text-color);
    }

    h1 {
      font-size: 1rem;
      line-height: 1rem;
      color: var(--sub-color);
      margin: 0;
      font-weight: 300;
    }

    p {
      margin: 0;
      padding: 0;
      color: var(--text-color);
    }
  }
}

.pageSettings {
  display: grid;
  // grid-template-columns: 1fr 1fr;
  gap: 2rem;

  .tip {
    color: var(--sub-color);
  }

  .sectionGroupTitle {
    font-size: 2rem;
    color: var(--sub-color);
    line-height: 2rem;
    cursor: pointer;
    transition: 0.25s;

    &:hover {
      color: var(--text-color);
    }

    .fas {
      margin-left: 0.5rem;

      &.rotate {
        transform: rotate(-90deg);
      }
    }
  }

  .sectionSpacer {
    height: 1.5rem;
  }

  .settingsGroup {
    display: grid;
    gap: 2rem;
  }

  .section {
    display: grid;
    // gap: .5rem;
    grid-template-areas:
      "title title"
      "text buttons";
    grid-template-columns: 2fr 1fr;
    column-gap: 2rem;
    align-items: center;

    .button.danger {
      background: #d00;
      color: #eee;
      &:hover {
        background: var(--main-color);
        color: var(--bg-color);
      }
    }

    &.customTheme {
      grid-template-columns: 1fr 1fr 1fr 1fr;
      justify-items: stretch;
      gap: 0.5rem 2rem;

      & p {
        grid-area: unset;
        grid-column: 1 / span 4;
      }

      & .spacer {
        grid-column: 3 / 5;
      }
    }

    h1 {
      font-size: 1rem;
      line-height: 1rem;
      color: var(--sub-color);
      margin: 0;
      grid-area: title;
      font-weight: 300;
    }

    p {
      grid-area: text;
      color: var(--sub-color);
      margin: 0;
    }

    .text {
      align-self: normal;
      color: var(--text-color);
    }

    .buttons {
      display: grid;
      grid-auto-flow: column;
      grid-auto-columns: 1fr;
      gap: 0.5rem;
      grid-area: buttons;
    }

    &.discordIntegration {
      .code {
        grid-area: buttons;
        justify-content: center;
        display: grid;

        .top {
          font-size: 1rem;
          line-height: 1rem;
          color: var(--sub-color);
        }

        .bottom {
          font-size: 2rem;
          line-height: 2rem;
        }
      }

      .info {
        grid-area: buttons;
        text-align: center;
      }

      .howto {
        margin-top: 1rem;
        color: var(--text-color);
      }
    }

    &.tags {
      .tagsListAndButton {
        grid-area: buttons;
      }

      .tagsList {
        display: grid;
        gap: 0.5rem;

        .tag {
          display: grid;
          display: grid;
          grid-template-columns: auto 1fr auto auto;
          color: var(--text-color);

          .title {
            align-self: center;
          }

          .editButton,
          .removeButton,
          .active {
            display: grid;
            grid-auto-flow: column;
            align-content: center;
            transition: 0.25s;
            padding: 0 0.5rem;
            border-radius: var(--roundness);
            color: var(--sub-color);

            &:focus {
              background: var(--sub-color);
              color: var(--main-color);
              border: none;
              outline: none;
            }

            &:hover {
              cursor: pointer;
              color: var(--main-color);
            }
          }
        }
      }

      .addTagButton {
        margin-top: 0.5rem;
        color: var(--text-color);
        cursor: pointer;
        transition: 0.25s;
        padding: 0.2rem 0.5rem;
        border-radius: var(--roundness);

        background: rgba(0, 0, 0, 0.1);
        text-align: center;
        -webkit-user-select: none;
        display: grid;
        align-content: center;
        height: min-content;
        height: -moz-min-content;

        &.active {
          background: var(--main-color);
          color: var(--bg-color);
        }

        &:hover,
        &:focus {
          color: var(--bg-color);
          background: var(--main-color);
          outline: none;
        }
      }
    }

    &.fontSize .buttons {
      grid-template-columns: 1fr 1fr 1fr 1fr;
    }

    &.themes {
      .tabContainer {
        position: relative;
        grid-area: buttons;

        .tabContent {
          overflow: revert;
          height: auto;

          .text {
            align-self: center;
          }
        }
      }

      .theme.button {
        display: grid;
        grid-template-columns: auto 1fr auto;
        .text {
          color: inherit;
        }
        .activeIndicator {
          overflow: hidden;
          width: 1.25rem;
          transition: 0.25s;
          opacity: 0;
          color: inherit;
          .far {
            margin: 0;
          }
          &.active {
            width: 1.25rem;
            opacity: 1;
          }
        }
        .favButton {
          overflow: hidden;
          width: 1.25rem;
          transition: 0.25s;
          opacity: 0;
          .far,
          .fas {
            margin: 0;
            pointer-events: none;
          }
          &:hover {
            cursor: pointer;
          }
          &.active {
            width: 1.25rem;
            opacity: 1;
          }
        }
        &:hover {
          .favButton {
            width: 1.25rem;
            opacity: 1;
          }
        }
      }
    }

    &.themes,
    &.language,
    &.layout,
    &.keymapLayout,
    &.fontFamily,
    &.funbox,
    &.keymapStyle {
      grid-template-columns: 2fr 1fr;
      grid-template-areas:
        "title tabs"
        "buttons buttons";
      column-gap: 2rem;
      row-gap: 0.5rem;

      .tabs {
        display: grid;
        grid-auto-flow: column;
        grid-auto-columns: 1fr;
        gap: 0.5rem;
        grid-area: tabs;

        .tab {
          will-change: color;
          transition: 0.2s ease-in-out color;
          outline: 0;
          cursor: pointer;
          padding: 0;
          font-size: 1rem;
          color: var(--sub-color);
          text-align: left;
          border: 0;
          background: 0;
          font-family: var(--font);

          &:first-child {
            margin-right: 0.5rem;
          }

          &.active,
          &:hover {
            color: var(--main-color);
          }
        }
      }

      .buttons {
        margin-left: 0;
        grid-auto-flow: dense;
        display: grid;
        grid-template-columns: 1fr 1fr 1fr 1fr;
        gap: 0.5rem;
      }
    }
  }
}

.buttons div.theme:hover {
  transform: scale(1.1);
}

.signOut {
  font-size: 1rem;
  line-height: 1rem;
  justify-self: end;
  // background: var(--sub-color);
  color: var(--sub-color);
  width: fit-content;
  padding: 0.5rem;
  border-radius: var(--roundness);
  cursor: pointer;
  transition: 0.25s;
  float: right;

  &:hover {
    color: var(--main-color);
  }

  .fas {
    margin-right: 0.5rem;
  }
}

.pageAccount {
  display: grid;
  gap: 1rem;

  .content {
    display: grid;
    gap: 2rem;
  }

  // .hoverChartWrapper {
  //   z-index: 999;
  //   display: none;
  //   width: 100%;
  //   height: 100%;
  //   background: rgba(0, 0, 0, 0.25);
  //   position: fixed;
  //   left: 0;
  //   top: 0;
  // }
  .hoverChartWrapper {
    // pointer-events: none;
    z-index: 999;
    display: none;
    height: 15rem;
    background: var(--bg-color);
    width: 45rem;
    position: absolute;
    border-radius: var(--roundness);
    padding: 1rem;
    // box-shadow: 0 0 1rem rgba(0, 0, 0, 0.25);
  }

  .hoverChartBg {
    display: none;
    z-index: 998;
    width: 100%;
    height: 100%;
    background: rgba(0, 0, 0, 0.25);
    position: fixed;
    left: 0;
    top: 0;
  }

  .preloader {
    font-size: 2rem;
    justify-self: center;
  }

  .triplegroup {
    display: grid;
    grid-template-columns: 1fr 1fr 1fr;
    gap: 1rem;

    .text {
      align-self: center;
      color: var(--sub-color);
    }
  }

  .group {
    &.noDataError {
      margin: 20rem 0;
      // height: 30rem;
      // line-height: 30rem;
      text-align: center;
    }

    &.history {
      .loadMoreButton {
        background: rgba(0, 0, 0, 0.1);
        color: var(--text-color);
        text-align: center;
        padding: 0.5rem;
        border-radius: var(--roundness);
        cursor: pointer;
        -webkit-transition: 0.25s;
        transition: 0.25s;
        -webkit-user-select: none;
        display: -ms-grid;
        display: grid;
        -ms-flex-line-pack: center;
        align-content: center;
        margin-top: 1rem;

        &:hover,
        &:focus {
          color: var(--bg-color);
          background: var(--main-color);
        }
      }
    }

    .title {
      color: var(--sub-color);
    }

    .val {
      font-size: 3rem;
      line-height: 3rem;
    }

    &.chart {
      position: relative;

      .above {
        display: flex;
        justify-content: center;
        margin-bottom: 1rem;
        color: var(--sub-color);
        flex-wrap: wrap;

        .group {
          display: flex;
          align-items: center;
        }

        .fas,
        .punc {
          margin-right: 0.25rem;
        }

        .spacer {
          width: 1rem;
        }
      }

      .below {
        text-align: center;
        color: var(--sub-color);
        margin-top: 1rem;
      }

      .chartPreloader {
        position: absolute;
        width: 100%;
        background: rgba(0, 0, 0, 0.5);
        height: 100%;
        display: grid;
        align-items: center;
        justify-content: center;
        font-size: 5rem;
        text-shadow: 0 0 3rem black;
      }
    }
  }

  table {
    border-spacing: 0;
    border-collapse: collapse;
    color: var(--text-color);

    td {
      padding: 0.5rem 0.25rem;
    }

    thead {
      color: var(--sub-color);
      font-size: 0.75rem;
    }

    tbody tr:nth-child(odd) td {
      background: rgba(0, 0, 0, 0.1);
    }

    td.infoIcons span {
      margin: 0 0.1rem;
    }
    .hoverChartButton {
      opacity: 0.25;
      transition: 0.25s;
      cursor: pointer;
      &:hover {
        opacity: 1;
      }
    }
  }

  #resultEditTags {
    transition: 0.25s;
  }

  #resultEditTags:hover {
    cursor: pointer;
    color: var(--main-color);
    opacity: 1 !important;
  }
}

.pageAccount {
  .group.filterButtons {
    gap: 1rem;
    display: grid;
    grid-template-columns: 1fr 1fr;

    .buttonsAndTitle {
      height: fit-content;
      height: -moz-fit-content;
      display: grid;
      gap: 0.25rem;
      color: var(--sub-color);
      line-height: 1rem;
      font-size: 1rem;

      &.testDate .buttons,
      &.languages .buttons,
      &.layouts .buttons,
      &.funbox .buttons,
      &.tags .buttons {
        grid-template-columns: repeat(4, 1fr);
        grid-auto-flow: unset;
      }
    }

    .buttons {
      display: grid;
      grid-auto-flow: column;
      gap: 1rem;

      .button {
        background: rgba(0, 0, 0, 0.1);
        color: var(--text-color);
        text-align: center;
        padding: 0.5rem;
        border-radius: var(--roundness);
        cursor: pointer;
        transition: 0.25s;
        -webkit-user-select: none;
        display: grid;
        align-content: center;

        &.active {
          background: var(--main-color);
          color: var(--bg-color);
        }

        &:hover {
          color: var(--bg-color);
          background: var(--main-color);
        }
      }
    }
  }
}

.devIndicator {
  position: fixed;
  font-size: 3rem;
  color: var(--sub-color);
  opacity: 0.25;
  z-index: -1;

  &.tl {
    top: 2rem;
    left: 2rem;
  }

  &.tr {
    top: 2rem;
    right: 2rem;
  }

  &.bl {
    bottom: 2rem;
    left: 2rem;
  }

  &.br {
    bottom: 2rem;
    right: 2rem;
  }
}

* {
  box-sizing: border-box;
}

.hidden {
  display: none !important;
}

.button {
  color: var(--text-color);
  cursor: pointer;
  transition: 0.25s;
  padding: 0.4rem;
  border-radius: var(--roundness);

  background: rgba(0, 0, 0, 0.1);
  text-align: center;
  -webkit-user-select: none;
  // display: grid;
  align-content: center;
  height: min-content;
  height: -moz-min-content;
  line-height: 1rem;

  .fas,
  .far {
    margin-right: 0.5rem;
  }

  &.active {
    background: var(--main-color);
    color: var(--bg-color);
  }

  &:hover,
  &:focus {
    color: var(--bg-color);
    background: var(--main-color);
    outline: none;
  }
}

.text-button {
  transition: 0.25s;
  color: var(--sub-color);
  cursor: pointer;
  margin-right: 0.25rem;
  cursor: pointer;
  outline: none;

  &:hover,
  &:focus {
    color: var(--main-color);
  }

  &.active {
    color: var(--main-color);
  }
}

.icon-button {
  display: grid;
  grid-auto-flow: column;
  align-content: center;
  transition: 0.25s;
  padding: 0.5rem;
  border-radius: var(--roundness);
  cursor: pointer;

  &:hover {
    color: var(--main-color);
  }
  &:focus {
    background: var(--sub-color);
    color: var(--main-color);
    border: none;
    outline: none;
  }
}

.scrollToTopButton {
  bottom: 2rem;
  right: 2rem;
  position: fixed;
  font-size: 2rem;
  width: 4rem;
  height: 4rem;
  text-align: center;
  line-height: 4rem;
  background: var(--bg-color);
  border-radius: 99rem;
  z-index: 99;
  cursor: pointer;
  color: var(--sub-color);
  transition: 0.25s;
  &:hover {
    color: var(--main-color);
  }
}

@media only screen and (max-width: 1000px) {
  #centerContent {
    .pageSettings .section.themes .buttons,
    .pageSettings .section.language .buttons,
    .pageSettings .section.layout .buttons,
    .pageSettings .section.keymapLayout .buttons,
    .pageSettings .section.fontFamily .buttons,
    .pageSettings .section.funbox .buttons,
    .pageSettings .section.keymapStyle .buttons {
      grid-template-columns: 1fr 1fr 1fr;
    }
  }
}

@media only screen and (max-width: 800px) {
  #centerContent {
    #top {
      grid-template-areas:
        "logo config"
        "menu config";
      .logo {
        margin-bottom: 0;
      }
    }

    #result .morestats {
      gap: 1rem;
      grid-template-rows: 1fr 1fr;
    }

    #menu {
      gap: 0.5rem;
      font-size: 0.8rem;
      line-height: 0.8rem;

      .icon-button {
        padding: 0.25rem;
      }
    }
  }

  #commandLine,
  #commandLineInput {
    width: 500px !important;
  }
}

@media only screen and (max-width: 650px) {
  .pageSettings .section {
    grid-template-columns: 1fr;
    grid-template-areas:
      "title title"
      "text text"
      "buttons buttons";

    & > .text {
      margin-bottom: 1rem;
    }
  }

  #commandLine,
  #commandLineInput {
    width: 400px !important;
  }

  #centerContent {
    .pageSettings .section.themes .buttons,
    .pageSettings .section.language .buttons,
    .pageSettings .section.layout .buttons,
    .pageSettings .section.keymapLayout .buttons,
    .pageSettings .section.fontFamily .buttons,
    .pageSettings .section.funbox .buttons,
    .pageSettings .section.keymapStyle .buttons {
      grid-template-columns: 1fr 1fr;
    }
  }
}

.keymap {
  display: grid;
  grid-template-rows: 1fr 1fr 1fr;
  justify-content: center;
  white-space: nowrap;
  // height: 140px;
  gap: 0.25rem;
  margin-top: 1rem;
}

.row {
  height: 2rem;
  gap: 0.25rem;
}

.keymap-key {
  display: flex;
  background-color: var(--bg-color);
  color: var(--sub-color);
  border-radius: var(--roundness);
  border: 0.05rem solid;
  border-color: var(--sub-color);
  text-align: center;
  justify-content: center;
  align-items: center;
  width: 2rem;
  height: 2rem;
  position: relative;

  .bump {
    width: 0.75rem;
    height: 0.05rem;
    background: var(--sub-color);
    position: absolute;
    border-radius: var(--roundness);
    // margin-top: 1.5rem;
    bottom: 0.15rem;
  }

  &.active-key {
    color: var(--bg-color);
    background-color: var(--main-color);
    border-color: var(--main-color);

    .bump {
      background: var(--bg-color);
    }
  }

  &#KeySpace,
  &#KeySpace2 {
    width: 100%;
  }

  &#KeySpace2 {
    opacity: 0;
  }

  &.flash {
    animation-name: flashKey;
    animation-duration: 1s;
    animation-timing-function: cubic-bezier(0.16, 1, 0.3, 1);
    animation-fill-mode: forwards;
  }
}

@keyframes flashKey {
  from {
    color: var(--bg-color);
    background-color: var(--main-color);
    border-color: var(--main-color);
  }

  to {
    color: var(--sub-color);
    background-color: var(--bg-color);
    border-color: var(--sub-color);
  }
}

.hidden-key,
.hide-key {
  opacity: 0;
}

.keymap {
  .keymap-split-spacer,
  .keymap-stagger-split-spacer,
  .keymap-matrix-split-spacer {
    display: none;
  }
}

.r1 {
  display: grid;
  grid-template-columns: 1fr 1fr 1fr 1fr 1fr 1fr 1fr 1fr 1fr 1fr 1fr 1fr 1fr 2fr;
  opacity: 0;
}

.r2 {
  display: grid;
  grid-template-columns: 1.5fr 1fr 1fr 1fr 1fr 1fr 1fr 1fr 1fr 1fr 1fr 1fr 1fr 1.5fr;
}

.r3 {
  display: grid;
  grid-template-columns: 2fr 1fr 1fr 1fr 1fr 1fr 1fr 1fr 1fr 1fr 1fr 1fr 2fr;
}

.r4 {
  display: grid;
  grid-template-columns: 2.5fr 1fr 1fr 1fr 1fr 1fr 1fr 1fr 1fr 1fr 1fr 2.5fr;
}

.r5 {
  display: grid;
  grid-template-columns: 4fr 5.5fr 4fr;
  // &.matrixSpace {
  //   // grid-template-columns: 6.75fr 1.9fr 6.75fr;
  //   grid-template-columns: 6.9fr 4.6fr 6.9fr; // wider spacebar
  // }
  // &.splitSpace {
  //   // grid-template-columns: 6.75fr 1.9fr 6.75fr;
  //   grid-template-columns: 4fr 7.5fr 4fr;
  // }
}

// .matrix {
//   display: flex;
//   justify-content: left;
//   margin-left: 4.51rem;
// }

.keymap {
  &.matrix {
    .r1,
    .r2,
    .r3,
    .r4 {
      display: flex;
      justify-content: left;
      margin-left: 4.51rem;
    }
    .r5 {
      grid-template-columns: 6.9fr 4.6fr 6.9fr;
    }

    #KeyLeftBracket {
      opacity: 0;
    }
    #KeyRightBracket {
      opacity: 0;
    }
    #KeyQuote {
      opacity: 0;
    }
  }
  &.split {
    .keymap-split-spacer {
      display: block;
    }
    .keymap-stagger-split-spacer {
      display: block;
    }
    .r1 {
      display: grid;
      grid-template-columns: 1fr 1fr 1fr 1fr 1fr 1fr 1fr 1fr 1fr 1fr 1fr 1fr 1fr 1fr 2fr;
      opacity: 0;
    }

    .r2 {
      display: grid;
      grid-template-columns: 1.5fr 1fr 1fr 1fr 1fr 1fr 1fr 1fr 1fr 1fr 1fr 1fr 1fr 1fr 1.5fr;
    }

    .r3 {
      display: grid;
      grid-template-columns: 2fr 1fr 1fr 1fr 1fr 1fr 1fr 1fr 1fr 1fr 1fr 1fr 1fr 2fr;
    }

    .r4 {
      display: grid;
      grid-template-columns: 2.5fr 1fr 1fr 1fr 1fr 1fr 1fr 1fr 1fr 1fr 1fr 1fr 2.5fr;
    }
    .r5 {
      grid-template-columns: 5fr 3.5fr 1fr 3.5fr 5fr;
    }
    #KeySpace2 {
      opacity: 1;
    }
  }
  &.split_matrix {
    .keymap-split-spacer {
      display: block;
      width: 2rem;
      height: 2rem;
    }
    .keymap-stagger-split-spacer {
      display: none;
    }
    .keymap-matrix-split-spacer {
      display: block;
      width: 2rem;
      height: 2rem;
    }
    .r1,
    .r2,
    .r3,
    .r4 {
      display: flex;
      justify-content: left;
      margin-left: 4.51rem;
    }
    .r5 {
      grid-template-columns: 6fr 2fr 1fr 2fr 6fr;
    }

    #KeyLeftBracket {
      opacity: 0;
    }
    #KeyRightBracket {
      opacity: 0;
    }
    #KeyQuote {
      opacity: 0;
    }
    #KeySpace2 {
      opacity: 1;
    }
  }
}<|MERGE_RESOLUTION|>--- conflicted
+++ resolved
@@ -1337,18 +1337,16 @@
   align-content: flex-start;
   user-select: none;
 
-<<<<<<< HEAD
   /* a little hack for right-to-left languages */
   &.rightToLeftTest {
     flex-direction: row-reverse;
     .word {
       flex-direction: row-reverse;
     }
-=======
+  }
   &.blurred{
     filter: blur(4px);
     -webkit-filter: blur(4px);
->>>>>>> 3e0ad59c
   }
 
   &.flipped {
