[{
        "name": "light",
        "bgColor": "#fff",
        "textColor": "#111"
    },
    {
        "name": "dark",
        "bgColor": "#111",
        "textColor": "#eee"
    },
    {
        "name": "8008",
        "bgColor": "#3c4756",
        "textColor": "#f44c7f"
    },
    {
        "name": "carbon",
        "bgColor": "#575d5e",
        "textColor": "#ed6b21"
    },
    {
        "name": "dots",
        "bgColor": "#121520",
        "textColor": "#7f88ab"
    },
    {
        "name": "nautilus",
        "bgColor": "#20304a",
        "textColor": "#eab622"
    },
    {
        "name": "serika",
        "bgColor": "#e2b714",
        "textColor": "#323437"
    },
    {
        "name": "serika_dark",
        "bgColor": "#323437",
        "textColor": "#e2b714"
    },
    {
        "name": "nausea",
        "bgColor": "#323437",
        "textColor": "#e2b714"
    },
    {
        "name": "bushido",
        "bgColor": "#414755",
        "textColor": "#ec4c56"
    },
    {
        "name": "red_samurai",
        "bgColor": "#84202c",
        "textColor": "#c79e6e"
    },
    {
        "name": "rgb",
        "bgColor": "linear-gradient(to left, #0043ff, #1bdbdb, #27c214, #e0e019, #e01313)",
        "textColor": "#fff"
    },
    {
        "name": "oblivion",
        "bgColor": "#313231",
        "textColor": "#a5a096"
    },
    {
        "name": "laser",
        "bgColor": "#221b44",
        "textColor": "#b82356"
    },
    {
        "name": "retro",
        "bgColor": "#b3b0a8",
        "textColor": "#1d181a"
    },
    {
        "name": "dracula",
        "bgColor": "#282a36",
        "textColor": "#bd93f9"
    },
    {
        "name": "nord",
        "bgColor": "#242933",
        "textColor": "#617b94"
    },
    {
        "name": "mr_sleeves",
        "bgColor": "linear-gradient(to right, #daa99b, #daa99b 20%, #bdc6ca 20%, #bdc6ca 80%, #8fadc9 80%);",
        "textColor": "#000"
    },
    {
        "name": "olivia",
        "bgColor": "#1c1b1d",
        "textColor": "#deaf9d"
    },
    {
        "name": "bliss",
        "bgColor": "#262727",
        "textColor": "#665957"
    },
    {
        "name": "mizu",
        "bgColor": "#afcbdd",
        "textColor": "#1a2633"
    },
    {
        "name": "metaverse",
        "bgColor": "#232323",
        "textColor": "#d82934"
    },
    {
        "name": "shadow",
        "bgColor": "#000",
        "textColor": "#444"
    },
    {
        "name": "mint",
        "bgColor": "#05385b",
        "textColor": "#5cdb95"
    },
    {
        "name": "miami",
        "bgColor": "#f35588",
        "textColor": "#05dfd7"
    },
    {
        "name": "miami_nights",
        "bgColor": "#18181a",
        "textColor": "#e4609b"
    },
    {
        "name": "modern_dolch",
        "bgColor": "#585b5f",
        "textColor": "#65d2cd"
    },
    {
        "name": "botanical",
        "bgColor": "#7b9c98",
        "textColor": "#abc6c4"
    },
    {
        "name": "9009",
        "bgColor": "#99947f",
        "textColor": "#080909"
    },
    {
        "name": "bingsu",
        "bgColor": "#524149",
        "textColor": "#ede8ec"
    },
    {
        "name": "terminal",
        "bgColor": "#1b1c1d",
        "textColor": "#79a617"
    },
    {
        "name": "taro",
        "bgColor": "#b3baff",
        "textColor": "#130f1a"
    },
    {
        "name": "striker",
        "bgColor": "#124883",
        "textColor": "#d6dbd9"
    },
    {
        "name": "gruvbox_dark",
        "bgColor": "#282828",
        "textColor": "#ebdbb2"
    },
    {
        "name": "gruvbox_light",
        "bgColor": "#fbf1c7",
        "textColor": "#458588"
    },
    {
        "name": "monokai",
        "bgColor": "#272822",
        "textColor": "#E6DB74"
    },
    {
        "name": "camping",
        "bgColor": "#faf1e4",
        "textColor": "#618c56"
    },
    {
        "name": "voc",
        "bgColor": "#190618",
        "textColor": "#e0caac"
    },
    {
        "name": "vaporwave",
        "bgColor": "#a4a7ea",
        "textColor": "#e368da"
    },
    {
        "name": "pulse",
        "bgColor": "#181818",
        "textColor": "#17b8bd"
    },
    {
        "name": "matrix",
        "bgColor": "#000000",
        "textColor": "#15ff00"
    },
    {
        "name": "olive",
        "bgColor": "#e9e5cc",
        "textColor": "#92946f"
    },
    {
        "name": "strawberry",
        "bgColor": "#e53c58",
        "textColor": "#fcfcf8"
    },
    {
        "name": "night_runner",
        "bgColor": "#5c4a9c",
        "textColor": "#feff04"
    },
    {
        "name": "cyberspace",
        "bgColor": "#181c18",
        "textColor": "#00ce7c"
    },
    {
        "name": "joker",
        "bgColor": "#1a0e25",
        "textColor": "#99de1e"
    },
    {
        "name": "dualshot",
        "bgColor": "#737373",
        "textColor": "#212222"
    },
    {
        "name": "solarized_dark",
        "bgColor": "#002b36",
        "textColor": "#859900"
    },
    {
        "name": "solarized_light",
        "bgColor": "#fdf6e3",
        "textColor": "#859900"
    },
    {
        "name": "terra",
        "bgColor": "#89c559",
        "textColor": "#0c100e"
    },
    {
        "name": "red_dragon",
        "bgColor": "#1a0b0c",
        "textColor": "#ff3a32"
    },
    {
        "name": "hammerhead",
        "bgColor": "#030613",
        "textColor": "#4fcdb9"
    },
    {
        "name": "future_funk",
        "bgColor": "#2E1A47",
        "textColor": "#f7f2ea"
    },
    {
        "name": "milkshake",
        "bgColor": "#ffffff",
        "textColor": "#212b43"
    },
    {
        "name": "aether",
        "bgColor": "#101820",
        "textColor": "#cf6bdd"
    },
    {
        "name": "froyo",
        "bgColor": "#e1dacb",
        "textColor": "#b29c5e"
    },
    {
        "name": "retrocast",
        "bgColor": "#07737a",
        "textColor": "#88dbdf"
    },
    {
        "name": "graen",
<<<<<<< HEAD
        "bgColor": "#4D5E56",
        "textColor": "#C0B096"
    },
    {
        "name": "bento",
        "bgColor": "#335C71",
        "textColor": "#FC7374"
=======
        "bgColor": "#303c36",
        "textColor": "#a59682"
>>>>>>> 6ca19383
    }
]<|MERGE_RESOLUTION|>--- conflicted
+++ resolved
@@ -285,17 +285,7 @@
     },
     {
         "name": "graen",
-<<<<<<< HEAD
-        "bgColor": "#4D5E56",
-        "textColor": "#C0B096"
-    },
-    {
-        "name": "bento",
-        "bgColor": "#335C71",
-        "textColor": "#FC7374"
-=======
         "bgColor": "#303c36",
         "textColor": "#a59682"
->>>>>>> 6ca19383
     }
 ]