<!DOCTYPE html>
<html lang="en">
  <head>
    <meta charset="UTF-8" />
    <meta name="viewport" content="width=device-width, initial-scale=1.0" />
    <title>Monkeytype</title>
    <!-- <link rel="stylesheet" href="css/fa.css" /> -->
    <link rel="stylesheet" href="css/balloon.css" />
    <link rel="stylesheet" href="css/style.css" />
    <link rel="stylesheet" href="themes/serika_dark.css" id="currentTheme" />
    <link rel="stylesheet" href="" id="funBoxTheme" />
    <link id="favicon" rel="shortcut icon" href="images/fav.png" />
    <link rel="shortcut icon" href="images/fav.png" />
    <link
      rel="stylesheet"
      href="https://cdnjs.cloudflare.com/ajax/libs/font-awesome/5.15.1/css/all.min.css"
      integrity="sha512-+4zCK9k+qNFUR5X+cKL9EIR+ZOhtIloNl9GIKS57V1MyNsYpYcUrUeQc9vNfzsWfV28IaLL3i96P9sdNyeRssA=="
      crossorigin="anonymous"
    />
    <meta name="name" content="Monkeytype" />
    <meta name="image" content="https://monkeytype.com/mtsocial.png" />
    <meta
      name="description"
      content="A minimalistic, customisable typing website. Test yourself in various modes, track your progress and improve your typing speed."
    />
    <meta
      name="keywords"
      content="typing, test, typing-test, typing test, monkey-type, monkeytype, monkey type, monkey-types, monkeytypes, monkey types, types, monkey, type, miodec, wpm, words per minute, typing website, minimalistic, custom typing test, customizable, customisable, themes, random words, smooth caret, smooth, new, new typing site, new typing website, minimalist typing website, minimalistic typing website, minimalist typing test"
    />
    <meta name="author" content="Miodec" />
    <meta property="og:title" content="Monkeytype" />
    <meta property="og:url" content="https://monkeytype.com/" />
    <meta property="og:type" content="website" />
    <meta
      property="og:description"
      content="A minimalistic, customisable typing website. Test yourself in various modes, track your progress and improve your typing speed."
    />
    <meta property="og:image" content="https://monkeytype.com/mtsocial.png" />
    <meta name="theme-color" content="#e2b714" id="metaThemeColor" />
    <meta name="twitter:title" content="Monkeytype" />
    <meta name="twitter:image" content="https://monkeytype.com/mtsocial.png" />
    <meta name="twitter:card" content="summary_large_image" />
    <script type="text/javascript">
      window["nitroAds"] = window["nitroAds"] || {
        createAd: function () {
          window.nitroAds.queue.push(["createAd", arguments]);
        },
        queue: [],
      };
    </script>
    <script async src="https://s.nitropay.com/ads-693.js"></script>
  </head>

  <body>
    <div id="backgroundLoader" style="display: none"></div>
    <div id="notificationCenter">
      <div class="history"></div>
    </div>
    <div
      class="nameChangeMessage"
      style="
        background-color: var(--main-color);
        padding: 0.5rem;
        text-align: center;
        color: var(--bg-color);
        display: none;
      "
    >
      Important information about your account. Please click this message.
    </div>
    <div
      class="merchBanner hidden"
      style="
        background-color: var(--main-color);
        padding: 0.5rem;
        text-align: center;
        color: var(--bg-color);
      "
    >
      Check out our new merchandise over at
      <a href="https://monkeytype.store" target="_blank">monkeytype.store</a>
      . We've got some awesome designs for you.
      <i class="fas closeButton fa-times"></i>
    </div>

    <div id="simplePopupWrapper" class="hidden">
      <div id="simplePopup" popupId=""></div>
    </div>

    <div id="settingsImportWrapper" class="hidden">
      <div id="settingsImport" action="">
        <input type="text" />
        <div class="button">import settings</div>
      </div>
    </div>

    <div id="customThemeShareWrapper" class="hidden">
      <div id="customThemeShare" action="">
        <input type="text" />
        <div class="button">ok</div>
      </div>
    </div>
    <div id="customTextPopupWrapper" class="hidden">
      <div id="customTextPopup" action="">
        <textarea class="textarea" placeholder="Custom text"></textarea>
        <div class="inputs">
          <label class="check">
            <input type="checkbox" />
            <div class="customTextRandomCheckbox"></div>
            Random
            <span>
              Randomise the above words, and control how many words are
              generated.
            </span>
          </label>
          <div class="randomInputFields hidden">
            <label class="wordcount">
              Word count
              <input type="number" value="" min="1" max="10000" />
            </label>
            <div style="color: var(--sub-color)">or</div>
            <label class="time">
              Time
              <input type="number" value="" min="1" max="10000" />
            </label>
          </div>
          <label class="typographyCheck">
            <input type="checkbox" checked />
            <div class="customTextTypographyCheckbox"></div>
            Remove Fancy Typography
            <span>
              Standardises typography symbols (for example “ and ” become ")
            </span>
          </label>
        </div>
        <div class="button">ok</div>
      </div>
    </div>
    <div id="customMode2PopupWrapper" class="hidden">
      <div id="customMode2Popup" mode="">
        <div class="title">Test length</div>
        <input type="number" value="1" min="1" max="10000" />
        <div class="tip">
          You can start an infinite test by inputting 0. Then, to stop the test,
          use the Bail Out feature (esc > Bail Out)
        </div>
        <div class="button">ok</div>
      </div>
    </div>
    <div id="quoteSearchPopupWrapper" class="hidden">
      <div id="quoteSearchPopup" mode="">
        <div class="title">Quote Search</div>
<<<<<<< HEAD
        <input id="searchBox" class="searchBox" type="text" maxLength="200" autocomplete="off"/>
        <div id="extraResults">No search results</div>
        <div id="quoteSearchResults" class="quoteSearchResults">

        </div>
=======
        <input
          id="searchBox"
          class="searchBox"
          type="text"
          maxlength="200"
          autocomplete="off"
        />
        <table class="searchResultTable">
          <thead>
            <tr>
              <td class="alignRight" width="5%">#</td>
              <td class="alignRight" width="10%">length</td>
              <td>text</td>
              <td width="30%">source</td>
              <td width="1%"></td>
            </tr>
          </thead>
          <tbody id="searchResultList"></tbody>
        </table>
        <div id="extraResults" class="quoteSearchResults">
          No search results
        </div>
        <div class="button">ok</div>
>>>>>>> c414d3d0
      </div>
    </div>
    <div id="tagsWrapper" class="hidden">
      <div id="tagsEdit" action="" tagid="">
        <div class="title"></div>
        <input type="text" />
        <div class="button"><i class="fas fa-plus"></i></div>
      </div>
    </div>
    <div id="resultEditTagsPanelWrapper" class="hidden">
      <div id="resultEditTagsPanel" resultid="">
        <div class="buttons"></div>
        <div class="button confirmButton"><i class="fas fa-check"></i></div>
      </div>
    </div>
    <div id="leaderboardsWrapper" class="hidden">
      <div id="leaderboards">
        <div class="mainTitle">Leaderboards</div>
        <div class="buttons">
          <div class="buttonGroup">
            <div class="button active" board="time_15">time 15</div>
            <div class="button" board="time_60">time 60</div>
          </div>
        </div>
        <div class="tables">
          <div class="titleAndTable">
            <div class="title">Global</div>
            <div class="globalTableWrapper">
              <table class="global">
                <thead>
                  <tr>
                    <td width="1%">#</td>
                    <td>name</td>
                    <td class="alignRight" width="15%">
                      wpm
                      <br />
                      <div class="sub">accuracy</div>
                    </td>
                    <td class="alignRight" width="15%">
                      raw
                      <br />
                      <div class="sub">consistency</div>
                    </td>
                    <td class="alignRight" width="13%">test</td>
                    <td class="alignRight" width="22%">date</td>
                  </tr>
                </thead>
                <tbody>
                  <tr>
                    <td>-</td>
                    <td>-</td>
                    <td class="alignRight">-</td>
                    <td class="alignRight">-</td>
                    <td class="alignRight">-</td>
                    <td class="alignRight">
                      -
                      <br />
                      -
                    </td>
                  </tr>
                  <tr>
                    <td>-</td>
                    <td>-</td>
                    <td class="alignRight">-</td>
                    <td class="alignRight">-</td>
                    <td class="alignRight">-</td>
                    <td class="alignRight">
                      -
                      <br />
                      -
                    </td>
                  </tr>
                  <tr>
                    <td>-</td>
                    <td>-</td>
                    <td class="alignRight">-</td>
                    <td class="alignRight">-</td>
                    <td class="alignRight">-</td>
                    <td class="alignRight">
                      -
                      <br />
                      -
                    </td>
                  </tr>
                  <tr>
                    <td>-</td>
                    <td>-</td>
                    <td class="alignRight">-</td>
                    <td class="alignRight">-</td>
                    <td class="alignRight">-</td>
                    <td class="alignRight">
                      -
                      <br />
                      -
                    </td>
                  </tr>
                  <tr>
                    <td>-</td>
                    <td>-</td>
                    <td class="alignRight">-</td>
                    <td class="alignRight">-</td>
                    <td class="alignRight">-</td>
                    <td class="alignRight">
                      -
                      <br />
                      -
                    </td>
                  </tr>
                  <tr>
                    <td>-</td>
                    <td>-</td>
                    <td class="alignRight">-</td>
                    <td class="alignRight">-</td>
                    <td class="alignRight">-</td>
                    <td class="alignRight">
                      -
                      <br />
                      -
                    </td>
                  </tr>
                  <tr>
                    <td>-</td>
                    <td>-</td>
                    <td class="alignRight">-</td>
                    <td class="alignRight">-</td>
                    <td class="alignRight">-</td>
                    <td class="alignRight">
                      -
                      <br />
                      -
                    </td>
                  </tr>
                  <tr>
                    <td>-</td>
                    <td>-</td>
                    <td class="alignRight">-</td>
                    <td class="alignRight">-</td>
                    <td class="alignRight">-</td>
                    <td class="alignRight">
                      -
                      <br />
                      -
                    </td>
                  </tr>
                  <tr>
                    <td>-</td>
                    <td>-</td>
                    <td class="alignRight">-</td>
                    <td class="alignRight">-</td>
                    <td class="alignRight">-</td>
                    <td class="alignRight">
                      -
                      <br />
                      -
                    </td>
                  </tr>
                  <tr>
                    <td>-</td>
                    <td>-</td>
                    <td class="alignRight">-</td>
                    <td class="alignRight">-</td>
                    <td class="alignRight">-</td>
                    <td class="alignRight">
                      -
                      <br />
                      -
                    </td>
                  </tr>
                  <tr>
                    <td>-</td>
                    <td>-</td>
                    <td class="alignRight">-</td>
                    <td class="alignRight">-</td>
                    <td class="alignRight">-</td>
                    <td class="alignRight">
                      -
                      <br />
                      -
                    </td>
                  </tr>
                  <tr>
                    <td>-</td>
                    <td>-</td>
                    <td class="alignRight">-</td>
                    <td class="alignRight">-</td>
                    <td class="alignRight">-</td>
                    <td class="alignRight">
                      -
                      <br />
                      -
                    </td>
                  </tr>
                  <tr>
                    <td>-</td>
                    <td>-</td>
                    <td class="alignRight">-</td>
                    <td class="alignRight">-</td>
                    <td class="alignRight">-</td>
                    <td class="alignRight">
                      -
                      <br />
                      -
                    </td>
                  </tr>
                  <tr>
                    <td>-</td>
                    <td>-</td>
                    <td class="alignRight">-</td>
                    <td class="alignRight">-</td>
                    <td class="alignRight">-</td>
                    <td class="alignRight">
                      -
                      <br />
                      -
                    </td>
                  </tr>
                  <tr>
                    <td>-</td>
                    <td>-</td>
                    <td class="alignRight">-</td>
                    <td class="alignRight">-</td>
                    <td class="alignRight">-</td>
                    <td class="alignRight">
                      -
                      <br />
                      -
                    </td>
                  </tr>
                  <tr>
                    <td>-</td>
                    <td>-</td>
                    <td class="alignRight">-</td>
                    <td class="alignRight">-</td>
                    <td class="alignRight">-</td>
                    <td class="alignRight">
                      -
                      <br />
                      -
                    </td>
                  </tr>
                  <tr>
                    <td>-</td>
                    <td>-</td>
                    <td class="alignRight">-</td>
                    <td class="alignRight">-</td>
                    <td class="alignRight">-</td>
                    <td class="alignRight">
                      -
                      <br />
                      -
                    </td>
                  </tr>
                  <tr>
                    <td>-</td>
                    <td>-</td>
                    <td class="alignRight">-</td>
                    <td class="alignRight">-</td>
                    <td class="alignRight">-</td>
                    <td class="alignRight">
                      -
                      <br />
                      -
                    </td>
                  </tr>
                  <tr>
                    <td>-</td>
                    <td>-</td>
                    <td class="alignRight">-</td>
                    <td class="alignRight">-</td>
                    <td class="alignRight">-</td>
                    <td class="alignRight">
                      -
                      <br />
                      -
                    </td>
                  </tr>
                  <tr>
                    <td>-</td>
                    <td>-</td>
                    <td class="alignRight">-</td>
                    <td class="alignRight">-</td>
                    <td class="alignRight">-</td>
                    <td class="alignRight">
                      -
                      <br />
                      -
                    </td>
                  </tr>
                </tbody>
                <tfoot>
                  <tr>
                    <td>-</td>
                    <td>You</td>
                    <td>-</td>
                    <td>-</td>
                    <td>-</td>
                    <td>-</td>
                    <td>
                      -
                      <br />
                      -
                    </td>
                  </tr>
                </tfoot>
              </table>
            </div>
          </div>
          <div class="titleAndTable">
            <div class="title">Daily</div>
            <div class="subtitle">-</div>
            <div class="dailyTableWrapper">
              <table class="daily">
                <thead>
                  <tr>
                    <td width="1%">#</td>
                    <td>name</td>
                    <td class="alignRight" width="15%">
                      wpm
                      <br />
                      <div class="sub">accuracy</div>
                    </td>
                    <td class="alignRight" width="15%">
                      raw
                      <br />
                      <div class="sub">consistency</div>
                    </td>
                    <td class="alignRight" width="13%">test</td>
                    <td class="alignRight" width="22%">date</td>
                  </tr>
                </thead>
                <tbody>
                  <tr>
                    <td>-</td>
                    <td>-</td>
                    <td class="alignRight">-</td>
                    <td class="alignRight">-</td>
                    <td class="alignRight">-</td>
                    <td class="alignRight">
                      -
                      <br />
                      -
                    </td>
                  </tr>
                  <tr>
                    <td>-</td>
                    <td>-</td>
                    <td class="alignRight">-</td>
                    <td class="alignRight">-</td>
                    <td class="alignRight">-</td>
                    <td class="alignRight">
                      -
                      <br />
                      -
                    </td>
                  </tr>
                  <tr>
                    <td>-</td>
                    <td>-</td>
                    <td class="alignRight">-</td>
                    <td class="alignRight">-</td>
                    <td class="alignRight">-</td>
                    <td class="alignRight">
                      -
                      <br />
                      -
                    </td>
                  </tr>
                  <tr>
                    <td>-</td>
                    <td>-</td>
                    <td class="alignRight">-</td>
                    <td class="alignRight">-</td>
                    <td class="alignRight">-</td>
                    <td class="alignRight">
                      -
                      <br />
                      -
                    </td>
                  </tr>
                  <tr>
                    <td>-</td>
                    <td>-</td>
                    <td class="alignRight">-</td>
                    <td class="alignRight">-</td>
                    <td class="alignRight">-</td>
                    <td class="alignRight">
                      -
                      <br />
                      -
                    </td>
                  </tr>
                  <tr>
                    <td>-</td>
                    <td>-</td>
                    <td class="alignRight">-</td>
                    <td class="alignRight">-</td>
                    <td class="alignRight">-</td>
                    <td class="alignRight">
                      -
                      <br />
                      -
                    </td>
                  </tr>
                  <tr>
                    <td>-</td>
                    <td>-</td>
                    <td class="alignRight">-</td>
                    <td class="alignRight">-</td>
                    <td class="alignRight">-</td>
                    <td class="alignRight">
                      -
                      <br />
                      -
                    </td>
                  </tr>
                  <tr>
                    <td>-</td>
                    <td>-</td>
                    <td class="alignRight">-</td>
                    <td class="alignRight">-</td>
                    <td class="alignRight">-</td>
                    <td class="alignRight">
                      -
                      <br />
                      -
                    </td>
                  </tr>
                  <tr>
                    <td>-</td>
                    <td>-</td>
                    <td class="alignRight">-</td>
                    <td class="alignRight">-</td>
                    <td class="alignRight">-</td>
                    <td class="alignRight">
                      -
                      <br />
                      -
                    </td>
                  </tr>
                  <tr>
                    <td>-</td>
                    <td>-</td>
                    <td class="alignRight">-</td>
                    <td class="alignRight">-</td>
                    <td class="alignRight">-</td>
                    <td class="alignRight">
                      -
                      <br />
                      -
                    </td>
                  </tr>
                  <tr>
                    <td>-</td>
                    <td>-</td>
                    <td class="alignRight">-</td>
                    <td class="alignRight">-</td>
                    <td class="alignRight">-</td>
                    <td class="alignRight">
                      -
                      <br />
                      -
                    </td>
                  </tr>
                  <tr>
                    <td>-</td>
                    <td>-</td>
                    <td class="alignRight">-</td>
                    <td class="alignRight">-</td>
                    <td class="alignRight">-</td>
                    <td class="alignRight">
                      -
                      <br />
                      -
                    </td>
                  </tr>
                  <tr>
                    <td>-</td>
                    <td>-</td>
                    <td class="alignRight">-</td>
                    <td class="alignRight">-</td>
                    <td class="alignRight">-</td>
                    <td class="alignRight">
                      -
                      <br />
                      -
                    </td>
                  </tr>
                  <tr>
                    <td>-</td>
                    <td>-</td>
                    <td class="alignRight">-</td>
                    <td class="alignRight">-</td>
                    <td class="alignRight">-</td>
                    <td class="alignRight">
                      -
                      <br />
                      -
                    </td>
                  </tr>
                  <tr>
                    <td>-</td>
                    <td>-</td>
                    <td class="alignRight">-</td>
                    <td class="alignRight">-</td>
                    <td class="alignRight">-</td>
                    <td class="alignRight">
                      -
                      <br />
                      -
                    </td>
                  </tr>
                  <tr>
                    <td>-</td>
                    <td>-</td>
                    <td class="alignRight">-</td>
                    <td class="alignRight">-</td>
                    <td class="alignRight">-</td>
                    <td class="alignRight">
                      -
                      <br />
                      -
                    </td>
                  </tr>
                  <tr>
                    <td>-</td>
                    <td>-</td>
                    <td class="alignRight">-</td>
                    <td class="alignRight">-</td>
                    <td class="alignRight">-</td>
                    <td class="alignRight">
                      -
                      <br />
                      -
                    </td>
                  </tr>
                  <tr>
                    <td>-</td>
                    <td>-</td>
                    <td class="alignRight">-</td>
                    <td class="alignRight">-</td>
                    <td class="alignRight">-</td>
                    <td class="alignRight">
                      -
                      <br />
                      -
                    </td>
                  </tr>
                  <tr>
                    <td>-</td>
                    <td>-</td>
                    <td class="alignRight">-</td>
                    <td class="alignRight">-</td>
                    <td class="alignRight">-</td>
                    <td class="alignRight">
                      -
                      <br />
                      -
                    </td>
                  </tr>
                  <tr>
                    <td>-</td>
                    <td>-</td>
                    <td class="alignRight">-</td>
                    <td class="alignRight">-</td>
                    <td class="alignRight">-</td>
                    <td class="alignRight">
                      -
                      <br />
                      -
                    </td>
                  </tr>
                </tbody>
                <tfoot>
                  <tr>
                    <td>-</td>
                    <td>You</td>
                    <td>-</td>
                    <td>-</td>
                    <td>-</td>
                    <td>-</td>
                    <td>
                      -
                      <br />
                      -
                    </td>
                  </tr>
                </tfoot>
              </table>
            </div>
          </div>
        </div>
      </div>
    </div>
    <div id="versionHistoryWrapper" class="hidden">
      <div id="versionHistory">
        <div class="tip">Click anywhere to dismiss</div>
        <div class="releases">
          <div class="release">
            <div class="title">v1</div>
            <div class="date">010101</div>
            <div class="body">test</div>
          </div>
          <div class="release">
            <div class="title">v2</div>
            <div class="date">010101</div>
            <div class="body">test</div>
          </div>
        </div>
      </div>
    </div>
    <div id="supportMeWrapper" class="hidden">
      <div id="supportMe">
        <div class="title">Support Monkeytype</div>
        <div class="text">
          Thank you so much for thinking about supporting this project. It would
          not be possible without you and your continued support.
          <i class="fas fa-heart"></i>
        </div>
        <div class="buttons">
          <div class="button ads">
            <div class="icon"><i class="fas fa-ad"></i></div>
            <div class="text">Enable Ads</div>
          </div>
          <a class="button" href="https://ko-fi.com/monkeytype" target="_blank">
            <div class="icon"><i class="fas fa-donate"></i></div>
            <div class="text">Donate</div>
          </a>
          <a
            class="button"
            href="https://www.patreon.com/monkeytype"
            target="_blank"
          >
            <div class="icon"><i class="fab fa-patreon"></i></div>
            <div class="text">
              Become
              <br />
              a Patron
            </div>
          </a>
          <a class="button" href="https://monkeytype.store" target="_blank">
            <div class="icon"><i class="fas fa-tshirt"></i></div>
            <div class="text">Buy Merch</div>
          </a>
        </div>
      </div>
    </div>
    <div id="commandLineWrapper" class="hidden">
      <div id="commandLine">
        <input type="text" class="input" placeholder="Type to search" />
        <div class="separator hidden"></div>
        <div class="listTitle">Title</div>
        <div class="suggestions"></div>
      </div>
      <div id="commandInput" class="hidden">
        <input type="text" class="input" placeholder="input" />
      </div>
    </div>
    <div id="timerWrapper">
      <div id="timer"></div>
    </div>
    <div style="display: flex; justify-content: space-around">
      <div id="nitropay_ad_left" class="hidden"></div>
      <div id="centerContent" class="hidden">
        <div id="top">
          <div class="logo">
            <div class="top">monkey see</div>
            <div class="bottom">monkeytype</div>
          </div>
          <div id="menu">
            <div
              id="startTestButton"
              class="icon-button view-start"
              tabindex="2"
              href="/"
              onclick="this.blur();"
            >
              <div class="icon">
                <i class="fas fa-fw fa-keyboard"></i>
              </div>
            </div>
            <div
              class="icon-button leaderboards view-leaderboards"
              tabindex="2"
              onclick="this.blur();"
            >
              <div class="icon">
                <i class="fas fa-fw fa-crown"></i>
              </div>
            </div>
            <div
              class="icon-button view-about"
              tabindex="2"
              href="/about"
              onclick="this.blur();"
            >
              <div class="icon">
                <i class="fas fa-fw fa-info"></i>
              </div>
            </div>
            <!-- <a
              class="icon-button discord"
              tabindex="2"
              href="https://discord.gg/yENzqcB"
              onclick="this.blur();"
              target="_blank"
              style="text-decoration: none;"
            >
              <div class="icon">
                <i class="fab fa-discord"></i>
              </div>
            </a> -->
            <div
              class="icon-button view-settings"
              tabindex="2"
              href="/settings"
              onclick="this.blur();"
            >
              <div class="icon">
                <i class="fas fa-fw fa-cog"></i>
              </div>
            </div>
            <div
              class="icon-button hidden account view-account"
              tabindex="2"
              href="/account"
              onclick="this.blur();"
            >
              <div class="icon">
                <i class="fas fa-fw fa-user"></i>
              </div>
              <div class="text"></div>
            </div>
            <div
              class="icon-button login view-login"
              tabindex="2"
              href="/login"
              onclick="this.blur();"
            >
              <div class="icon">
                <i class="far fa-fw fa-user"></i>
              </div>
            </div>
          </div>

          <div class="config hidden">
            <div style="display: grid; grid-auto-flow: column">
              <div class="group punctuationMode">
                <!--           <div class="title">time</div> -->
                <div class="buttons">
                  <div class="text-button toggleButton" tabindex="2">
                    punctuation
                  </div>
                </div>
              </div>
              <div class="group numbersMode">
                <!--           <div class="title">time</div> -->
                <div class="buttons">
                  <div class="text-button toggleButton" tabindex="2">
                    numbers
                  </div>
                </div>
              </div>
            </div>
            <div class="group mode">
              <!--           <div class="title">mode</div> -->
              <div class="buttons">
                <div class="text-button active" mode="time" tabindex="2">
                  time
                </div>
                <div class="text-button" mode="words" tabindex="2">words</div>
                <div class="text-button" mode="quote" tabindex="2">quote</div>
                <div class="text-button" mode="zen" tabindex="2">zen</div>
                <div class="text-button" mode="custom" tabindex="2">custom</div>
              </div>
            </div>
            <div class="group wordCount hidden">
              <!--           <div class="title">words</div> -->
              <div class="buttons">
                <div class="text-button" wordCount="10" tabindex="2">10</div>
                <div class="text-button" wordCount="25" tabindex="2">25</div>
                <div class="text-button active" wordCount="50" tabindex="2">
                  50
                </div>
                <div class="text-button" wordCount="100" tabindex="2">100</div>
                <div class="text-button" wordCount="custom" tabindex="2">
                  <i class="fas fa-tools"></i>
                </div>
              </div>
            </div>
            <div class="group time">
              <!--           <div class="title">time</div> -->
              <div class="buttons">
                <div class="text-button" timeConfig="15" tabindex="2">15</div>
                <div class="text-button active" timeConfig="30" tabindex="2">
                  30
                </div>
                <div class="text-button" timeConfig="60" tabindex="2">60</div>
                <div class="text-button" timeConfig="120" tabindex="2">120</div>
                <div class="text-button" timeConfig="custom" tabindex="2">
                  <i class="fas fa-tools"></i>
                </div>
              </div>
            </div>
            <div class="group quoteLength hidden">
              <!--           <div class="title">time</div> -->
              <div class="buttons">
                <div class="text-button" quoteLength="-1" tabindex="2">all</div>
                <div class="text-button" quoteLength="0" tabindex="2">
                  short
                </div>
                <div class="text-button active" quoteLength="1" tabindex="2">
                  medium
                </div>
                <div class="text-button" quoteLength="2" tabindex="2">long</div>
                <div class="text-button" quoteLength="3" tabindex="2">
                  thicc
                </div>
                <div class="text-button" quoteLength="-2" tabindex="2">
                  <i class="fas fa-tools"></i>
                </div>
              </div>
            </div>
            <div class="group customText hidden">
              <!--           <div class="title">time</div> -->
              <div class="buttons">
                <div class="text-button">change</div>
              </div>
            </div>
          </div>
          <div
            class="signOut hidden"
            style="grid-column: 3/4; grid-row: 1/2"
            tabindex="0"
          >
            <i class="fas fa-sign-out-alt"></i>
            sign out
          </div>
        </div>
        <div id="middle">
          <div class="page pageTest hidden">
            <div id="typingTest">
              <div id="capsWarning" class="hidden">
                <i class="fas fa-lock"></i>
                Caps Lock
              </div>
              <div id="testModesNotice"></div>
              <div id="caret" class="default size15"></div>
              <div id="paceCaret" class="default size15 hidden"></div>
              <input id="wordsInput" class="" tabindex="0" autocomplete="off" />
              <div id="timerNumber">
                <div>60</div>
              </div>
              <div id="miniTimerAndLiveWpm">
                <div class="time hidden">1:00</div>
                <div class="wpm">60</div>
                <div class="acc">100%</div>
              </div>
              <div class="outOfFocusWarning hidden">
                <i class="fas fa-mouse-pointer"></i>
                Click or press any key to focus
              </div>
              <div id="wordsWrapper">
                <div id="words" class="size15"></div>
              </div>
              <div class="keymap hidden">
                <div class="row r1">
                  <div></div>
                  <div class="keymap-key" id="Key1">
                    <span class="letter">1</span>
                  </div>
                  <div class="keymap-key" id="Key2">
                    <span class="letter">2</span>
                  </div>
                  <div class="keymap-key" id="Key3">
                    <span class="letter">3</span>
                  </div>
                  <div class="keymap-key" id="Key4">
                    <span class="letter">4</span>
                  </div>
                  <div class="keymap-key" id="Key5">
                    <span class="letter">5</span>
                  </div>
                  <div class="keymap-key" id="Key6">
                    <span class="letter">6</span>
                  </div>
                  <div class="keymap-split-spacer"></div>
                  <div class="keymap-key" id="Key7">
                    <span class="letter">7</span>
                  </div>
                  <div class="keymap-key" id="Key8">
                    <span class="letter">8</span>
                  </div>
                  <div class="keymap-key" id="Key9">
                    <span class="letter">9</span>
                  </div>
                  <div class="keymap-key" id="Key0">
                    <span class="letter">0</span>
                  </div>
                  <div class="keymap-key" id="Key-">
                    <span class="letter">-</span>
                  </div>
                  <div class="keymap-key" id="Key=">
                    <span class="letter">=</span>
                  </div>
                </div>
                <div class="row r2">
                  <div></div>
                  <div class="keymap-key" id="KeyQ">
                    <span class="letter">q</span>
                  </div>
                  <div class="keymap-key" id="KeyW">
                    <span class="letter">w</span>
                  </div>
                  <div class="keymap-key" id="KeyE">
                    <span class="letter">e</span>
                  </div>
                  <div class="keymap-key" id="KeyR">
                    <span class="letter">r</span>
                  </div>
                  <div class="keymap-key" id="KeyT">
                    <span class="letter">t</span>
                  </div>
                  <div class="keymap-split-spacer"></div>
                  <div class="keymap-key" id="KeyY">
                    <span class="letter">y</span>
                  </div>
                  <div class="keymap-key" id="KeyU">
                    <span class="letter">u</span>
                  </div>
                  <div class="keymap-key" id="KeyI">
                    <span class="letter">i</span>
                  </div>
                  <div class="keymap-key" id="KeyO">
                    <span class="letter">o</span>
                  </div>
                  <div class="keymap-key" id="KeyP">
                    <span class="letter">p</span>
                  </div>
                  <div class="keymap-key" id="KeyLeftBracket">
                    <span class="letter">[</span>
                  </div>
                  <div class="keymap-key" id="KeyRightBracket">
                    <span class="letter">]</span>
                  </div>
                  <div class="keymap-key hidden-key" id="Backslash">
                    <span class="letter">\</span>
                  </div>
                </div>
                <div class="row r3">
                  <div></div>
                  <div class="keymap-key" id="KeyA">
                    <span class="letter">a</span>
                  </div>
                  <div class="keymap-key" id="KeyS">
                    <span class="letter">s</span>
                  </div>
                  <div class="keymap-key" id="KeyD">
                    <span class="letter">d</span>
                  </div>
                  <div class="keymap-key" id="KeyF">
                    <span class="letter">f</span>
                    <div class="bump"></div>
                  </div>
                  <div class="keymap-key" id="KeyG">
                    <span class="letter">g</span>
                  </div>
                  <div class="keymap-split-spacer"></div>
                  <div class="keymap-key" id="KeyH">
                    <span class="letter">h</span>
                  </div>
                  <div class="keymap-key" id="KeyJ">
                    <span class="letter">j</span>
                    <div class="bump"></div>
                  </div>
                  <div class="keymap-key" id="KeyK">
                    <span class="letter">k</span>
                  </div>
                  <div class="keymap-key" id="KeyL">
                    <span class="letter">l</span>
                  </div>
                  <div class="keymap-key" id="KeySemicolon">
                    <span class="letter">;</span>
                  </div>
                  <div class="keymap-key" id="KeyQuote">
                    <span class="letter">'</span>
                  </div>
                </div>
                <div class="row r4">
                  <div></div>
                  <div class="keymap-key first" id="KeyZ">
                    <span class="letter">z</span>
                  </div>
                  <div class="keymap-key" id="KeyX">
                    <span class="letter">x</span>
                  </div>
                  <div class="keymap-key" id="KeyC">
                    <span class="letter">c</span>
                  </div>
                  <div class="keymap-key" id="KeyV">
                    <span class="letter">v</span>
                  </div>
                  <div class="keymap-key" id="KeyB">
                    <span class="letter">b</span>
                  </div>
                  <div class="keymap-key" id="KeyN">
                    <span class="letter">n</span>
                  </div>
                  <div class="keymap-split-spacer"></div>
                  <div class="keymap-key" id="KeyM">
                    <span class="letter">m</span>
                  </div>
                  <div class="keymap-key" id="KeyComma">
                    <span class="letter">,</span>
                  </div>
                  <div class="keymap-key" id="KeyPeriod">
                    <span class="letter">.</span>
                  </div>
                  <div class="keymap-key" id="KeySlash">
                    <span class="letter">/</span>
                  </div>
                  <div class="keymap-key last">
                    <span class="letter"></span>
                  </div>
                </div>
                <div class="row r5">
                  <div></div>
                  <div class="keymap-key key-split-space" id="KeySpace">
                    <span class="letter"></span>
                  </div>
                  <div class="keymap-split-spacer"></div>
                  <div class="keymap-key key-split-space" id="KeySpace2">
                    <span class="letter"></span>
                  </div>
                  <div class="keymap-key hidden-key">
                    <span class="letter"></span>
                  </div>
                </div>
              </div>
              <div id="largeLiveWpmAndAcc">
                <div id="liveWpm" class="hidden">123</div>
                <div id="liveAcc" class="hidden">100%%</div>
              </div>
              <div
                id="restartTestButton"
                aria-label="Restart test"
                data-balloon-pos="down"
                class=""
                tabindex="0"
                onclick="this.blur();"
              >
                <i class="fas fa-fw fa-redo-alt"></i>
              </div>
              <div id="monkey" class="hidden">
                <div class="up"></div>
                <div class="left hidden"></div>
                <div class="right hidden"></div>
                <div class="both hidden"></div>
                <div class="fast">
                  <div class="up"></div>
                  <div class="left hidden"></div>
                  <div class="right hidden"></div>
                  <div class="both hidden"></div>
                </div>
              </div>
              <div id="premidTestMode" class="hidden"></div>
              <div id="premidSecondsLeft" class="hidden"></div>
            </div>
            <div id="result" class="hidden">
              <div class="stats">
                <!-- <div class="info">words 10<br>punctuation</div> -->

                <div class="group wpm">
                  <div class="top">
                    <div class="text">wpm</div>
                    <div
                      class="crown hidden"
                      aria-label=""
                      data-balloon-pos="up"
                    >
                      <i class="fas fa-crown"></i>
                    </div>
                  </div>
                  <div class="bottom" aria-label="" data-balloon-pos="up">
                    -
                  </div>
                </div>
                <div class="group acc">
                  <div class="top">acc</div>
                  <div class="bottom" aria-label="" data-balloon-pos="up">
                    -
                  </div>
                </div>
              </div>
              <div class="stats morestats">
                <div class="group testType">
                  <div class="top">test type</div>
                  <div class="bottom">-</div>
                  <div class="tags hidden" style="margin-top: 0.5rem">
                    <div class="top">tags</div>
                    <div class="bottom">-</div>
                  </div>
                </div>
                <!-- <div class="group infoAndTags"> -->
                <div class="group info">
                  <div class="top">other</div>
                  <div class="bottom">-</div>
                </div>

                <!-- </div> -->
                <!-- <div class="subgroup"> -->
                <div class="group raw">
                  <div class="top">raw</div>
                  <div class="bottom" aria-label="" data-balloon-pos="up">
                    -
                  </div>
                </div>
                <div class="group key">
                  <div class="top">characters</div>
                  <div
                    class="bottom"
                    aria-label="Correct, incorrect, extra and missed"
                    data-balloon-break=""
                    data-balloon-pos="up"
                  >
                    -
                  </div>
                </div>

                <!-- </div> -->

                <!-- <div class="subgroup"> -->
                <div class="group flat consistency">
                  <div class="top">consistency</div>
                  <div class="bottom" aria-label="" data-balloon-pos="up">
                    -
                  </div>
                </div>
                <div class="group time">
                  <div class="top">time</div>
                  <div class="bottom" aria-label="" data-balloon-pos="up">
                    <div class="text">-</div>
                    <div class="afk"></div>
                  </div>
                </div>
                <!-- </div> -->

                <div class="group source hidden">
                  <div class="top">source</div>
                  <div class="bottom">-</div>
                </div>

                <div class="group leaderboards">
                  <div class="top">leaderboards</div>
                  <div class="bottom">-</div>
                </div>
              </div>
              <div class="chart">
                <!-- <div class="title">wpm over time</div> -->
                <canvas id="wpmChart"></canvas>
              </div>
              <div id="resultWordsHistory" class="hidden">
                <div class="title">
                  input history
                  <span
                    id="copyWordsListButton"
                    class="icon-button"
                    aria-label="Copy words list"
                    data-balloon-pos="up"
                    style="display: inline-block"
                  >
                    <i class="fas fa-copy"></i>
                  </span>
                </div>
                <div class="words"></div>
              </div>
              <div class="loginTip">
                <a href="/login" tabindex="9">Sign in</a>
                to save your results
              </div>
              <div class="ssWatermark hidden">monkeytype.com</div>
              <div class="buttons">
                <div
                  id="nextTestButton"
                  aria-label="Next test"
                  data-balloon-pos="down"
                  tabindex="0"
                  onclick="this.blur();"
                >
                  <i class="fas fa-fw fa-chevron-right"></i>
                </div>
                <div
                  id="restartTestButtonWithSameWordset"
                  aria-label="Repeat test"
                  data-balloon-pos="down"
                  tabindex="0"
                  onclick="this.blur();"
                >
                  <i class="fas fa-fw fa-sync-alt"></i>
                </div>
                <div
                  id="practiseMissedWordsButton"
                  aria-label="Practise missed words"
                  data-balloon-pos="down"
                  tabindex="0"
                  onclick="this.blur();"
                >
                  <i class="fas fa-fw fa-exclamation-triangle"></i>
                </div>
                <div
                  id="showWordHistoryButton"
                  aria-label="Toggle words history"
                  data-balloon-pos="down"
                  tabindex="0"
                  onclick="this.blur();"
                >
                  <i class="fas fa-fw fa-align-left"></i>
                </div>
                <div
                  id="copyResultToClipboardButton"
                  aria-label="Save screenshot"
                  data-balloon-pos="down"
                  tabindex="0"
                  onclick="this.blur();"
                >
                  <i class="far fa-fw fa-image"></i>
                </div>
              </div>
            </div>
          </div>
          <div class="page pageAbout hidden">
            <div class="section">
              <h1>about</h1>
              <p>
                Monkeytype is a minimalistic typing test, featuring many test
                modes, an account system to save your typing speed history and
                user configurable features like themes, a smooth caret and more.
              </p>
            </div>
            <div class="section">
              <h1>word set</h1>
              <p>
                By default, the website uses the most common 200 words in the
                english language to generate its tests. You can change to an
                expanded set (1000 most common words) in the options, or change
                the language entirely.
              </p>
            </div>
            <div class="section">
              <h1>keybinds</h1>
              <p>
                You can use
                <key>tab</key>
                and
                <key>enter</key>
                (or just
                <key>tab</key>
                if you have (
                <a href="settings">quick tab mode enabled</a>
                ) to restart the typing test. Open the command line by pressing
                <key>esc</key>
                - there you can access all the functionality you need without
                touching your mouse.
              </p>
            </div>
            <div class="section">
              <h1>stats</h1>
              <p>
                wpm - total amount of characters in the correctly typed words
                (including spaces), divided by 5 and normalised to 60 seconds.
              </p>
              <p>
                raw wpm - calculated just like wpm, but also includes incorrect
                words.
              </p>
              <p>acc - percentage of correctly pressed keys.</p>
              <p>
                char - correct characters / incorrect characters. Calculated
                after the test has ended.
              </p>
              <p>
                consistency - based on the variance of your raw wpm. Closer to
                100% is better. Calculated using the coefficient of variation of
                raw wpm and mapped onto a scale from 0 to 100.
              </p>
            </div>
            <div id="nitropay_ad_about" class="hidden"></div>
            <div class="section">
              <h1>results screen</h1>
              <p>
                After completing a test you will be able to see your wpm, raw
                wpm, accuracy, character stats, test length, leaderboards info
                and test info. (you can hover over some values to get floating
                point numbers). You can also see a graph of your wpm and raw
                over the duration of the test. Remember that the wpm line is a
                global average, while the raw wpm line is a local, momentary
                value. (meaning if you stop, the value is 0)
              </p>
            </div>
            <div class="section">
              <h1>bug report or feature request</h1>
              <p>
                If you encounter a bug, or have a feature request - join the
                <a href="https://discord.gg/yENzqcB" target="_blank">Discord</a>
                server, send me a message on Reddit or create an issue on
                <a href="https://github.com/Miodec/monkeytype" target="_blank">
                  GitHub.
                </a>
              </p>
            </div>
            <div class="section">
              <h1>support</h1>
              <p>
                If you wish to support this project, help pay for hosting and
                fuel my caffeine addiction, you can
                <a class="aboutEnableAds">enable ads,</a>
                join the
                <a href="https://www.patreon.com/monkeytype">Patreon,</a>
                donate via
                <a href="https://www.paypal.me/jackbartnik">PayPal</a>
                or buy a
                <a href="https://monkeytype.store">tshirt.</a>
              </p>
            </div>
            <div class="section">
              <h1>credits</h1>
              <p>
                <a href="https://www.reddit.com/user/montydrei" target="_blank">
                  montydrei
                </a>
                - name suggestion
              </p>
              <p>
                <a
                  href="https://www.reddit.com/r/MechanicalKeyboards/comments/gc6wx3/experimenting_with_a_completely_new_type_of/"
                  target="_blank"
                >
                  Everyone
                </a>
                who provided valuable feedback on the original reddit post for
                the prototype of this website
              </p>
              <p>
                <a
                  href="https://github.com/Miodec/monkeytype/graphs/contributors"
                >
                  Contributors
                </a>
                on GitHub that have helped with implementing various features,
                adding themes and more.
              </p>
            </div>
            <div class="section">
              <h1>supporters</h1>
              <div class="supporters">
                <div>Not Gate</div>
                <div>Corey</div>
                <div>Jashe</div>
                <div>Nick</div>
                <div>Eugeniu</div>
                <div>Weedle</div>
                <div>Jackson</div>
                <div>Nicholas</div>
                <div>Kenn</div>
                <div>Kieren</div>
                <div>mweepigeon</div>
                <div>Stephen</div>
                <div>Pulsing Penguin</div>
                <div>Echo</div>
                <div>Radik</div>
                <div>John</div>
                <div>Nick</div>
                <div>Kevin</div>
                <div>Luke</div>
                <div>Neven</div>
                <div>Typing anT</div>
                <div>Jakob</div>
                <div>Chris</div>
                <div>Beat</div>
                <div>Ed</div>
                <div>Bryan</div>
                <div>Guillaume</div>
                <div>katsuu</div>
                <div>Mauricio</div>
                <div>Killian</div>
                <div>Alexander</div>
                <div>squarepy</div>
                <div>AnalystBot</div>
                <div>ze_or</div>
                <div>Richard Blythin</div>
                <div>Jiangtian Li</div>
                <div>Dessle</div>
                <div>Craig</div>
                <div>Matt</div>
                <div>Claudio</div>
                <div>Maciej</div>
                <div>Kieran</div>
                <div>Stephan</div>
                <div>Rotoscopic</div>
                <div>Lawrence</div>
                <div>Gwen</div>
                <div>Nici</div>
                <div>Thomas Pacheco</div>
                <div>Gabriel</div>
                <div>Sebastian</div>
                <div>Nikolai</div>
                <div>Sam</div>
                <div>Ming</div>
                <div>Draw</div>
                <div>ESJvR</div>
                <div>Ven Development</div>
                <div>Ben</div>
                <div>Uver</div>
                <div>poopsey</div>
                <div>Fruit</div>
                <div>Robin</div>
                <div>Sonicv6</div>
                <div>Taran</div>
              </div>
            </div>
          </div>
          <div class="page pageSettings hidden">
            <div class="scrollToTopButton">
              <i class="fas fa-angle-double-up"></i>
            </div>
            <div class="tip">
              tip: You can also change all these settings quickly using the
              command line (
              <key>esc</key>
              )
            </div>
            <!-- <div class="sectionGroupTitle">quick navigation</div> -->
            <div class="settingsGroup quickNav">
              <div class="links">
                <a href="#group_account">account</a>
                <a href="#group_behavior">behavior</a>
                <a href="#group_input">input</a>
                <a href="#group_sound">sound</a>
                <a href="#group_caret">caret</a>
                <a href="#group_appearance">appearance</a>
                <a href="#group_theme">theme</a>
                <a href="#group_hideElements">hide elements</a>
                <a href="#group_dangerZone">danger zone</a>
              </div>
            </div>
            <div
              id="group_account"
              class="sectionGroupTitle hidden"
              group="account"
            >
              account
              <i class="fas fa-chevron-down"></i>
            </div>
            <div class="settingsGroup account hidden">
              <div class="section tags">
                <h1>tags</h1>
                <div class="text">
                  With tags, you can compare how fast you're typing in different
                  situations. You can see your active tags above the test words.
                  They will remain active until you deactivate them, or refresh
                  the page.
                </div>
                <div class="tagsListAndButton">
                  <div class="tagsList">
                    <div class="tag" id="0">
                      <div class="active">
                        <i class="fas fa-check-square"></i>
                      </div>
                      <div class="title">staggered</div>
                      <div class="editButton"><i class="fas fa-pen"></i></div>
                      <div class="removeButton">
                        <i class="fas fa-trash"></i>
                      </div>
                    </div>
                  </div>
                  <div class="addTagButton"><i class="fas fa-plus"></i></div>
                </div>
              </div>
              <div class="section discordIntegration">
                <h1>discord integration</h1>
                <div class="text">
                  When you connect your monkeytype account to your Discord
                  account, you will be automatically assigned a new role every
                  time you achieve a new personal best in a 60 second test.
                  <br />
                  <br />
                  Don't pair your account before joining the Discord server, as
                  it might result in the bot not being able to give you a role.
                </div>
                <div class="buttons">
                  <a
                    class="button"
                    href="https://discord.com/api/oauth2/authorize?client_id=798272335035498557&redirect_uri=https%3A%2F%2Fmonkeytype.com%2Fverify&response_type=token&scope=identify"
                    style="text-decoration: none"
                  >
                    Verify with Discord
                  </a>
                </div>
                <div class="info hidden">
                  <div>
                    <i class="fas fa-check"></i>
                    Your accounts are paired!
                  </div>
                  <div
                    id="unlinkDiscordButton"
                    class="text-button"
                    aria-label="Unlink"
                    data-balloon-pos="up"
                  >
                    <i class="fas fa-unlink" aria-hidden="true"></i>
                  </div>
                </div>
              </div>
              <div class="sectionSpacer"></div>
            </div>

            <div
              id="group_behavior"
              class="sectionGroupTitle"
              group="behaviour"
            >
              behaviour
              <i class="fas fa-chevron-down"></i>
            </div>
            <div class="settingsGroup behaviour">
              <div class="section difficulty">
                <h1>test difficulty</h1>
                <div class="text">
                  Normal is the classic type test experience. Expert fails the
                  test if you submit (press space) an incorrect word. Master
                  fails if you press a single incorrect key (meaning you have to
                  achieve 100% accuracy).
                </div>
                <div class="buttons">
                  <div
                    class="button"
                    difficulty="normal"
                    tabindex="0"
                    onclick="this.blur();"
                  >
                    normal
                  </div>
                  <div
                    class="button"
                    difficulty="expert"
                    tabindex="0"
                    onclick="this.blur();"
                  >
                    expert
                  </div>
                  <div
                    class="button"
                    difficulty="master"
                    tabindex="0"
                    onclick="this.blur();"
                  >
                    master
                  </div>
                </div>
              </div>
              <div class="section quickTab" id="quickTab">
                <h1>quick tab mode</h1>
                <div class="text">
                  Press
                  <key>tab</key>
                  to quickly restart the test, or to quickly jump to the test
                  page. This function disables tab navigation on the website.
                </div>
                <div class="buttons">
                  <div class="button off" tabindex="0" onclick="this.blur();">
                    off
                  </div>
                  <div class="button on" tabindex="0" onclick="this.blur();">
                    on
                  </div>
                </div>
              </div>

              <div class="section repeatQuotes" id="repeatQuotes">
                <h1>repeat quotes</h1>
                <div class="text">
                  This setting changes the restarting behaviour when typing in
                  quote mode. Changing it to 'typing' will repeat the quote if
                  you restart while typing.
                </div>
                <!-- , and 'always' will always repeat the quote (you will need to press <key>shift + tab</key> to move on to the next quote). -->
                <div class="buttons">
                  <div
                    class="button"
                    repeatQuotes="off"
                    tabindex="0"
                    onclick="this.blur();"
                  >
                    off
                  </div>
                  <div
                    class="button"
                    repeatQuotes="typing"
                    tabindex="0"
                    onclick="this.blur();"
                  >
                    typing
                  </div>
                  <!-- <div class="button" repeatQuotes="always" tabindex="0" onclick="this.blur();">
                    always
                  </div> -->
                </div>
              </div>

              <div class="section blindMode">
                <h1>blind mode</h1>
                <div class="text">
                  No errors or incorrect words are highlighted. Helps you to
                  focus on raw speed. If enabled, quick end is recommended.
                </div>
                <div class="buttons">
                  <div class="button off" tabindex="0" onclick="this.blur();">
                    off
                  </div>
                  <div class="button on" tabindex="0" onclick="this.blur();">
                    ⠀
                  </div>
                </div>
              </div>
              <!-- <div class="section readAheadMode">
                <h1>read ahead mode</h1>
                <div class="text">
                  When enabled, the active and immediately following test words
                  will be hidden. Helps you practice reading ahead.
                </div>
                <div class="buttons">
                  <div class="button off" tabindex="0" onclick="this.blur();">
                    off
                  </div>
                  <div class="button on" tabindex="0" onclick="this.blur();">
                    on
                  </div>
                </div>
              </div> -->
              <div class="section alwaysShowWordsHistory">
                <h1>always show words history</h1>
                <div class="text">
                  This option will automatically show the words history at the
                  end of the test. Can cause slight lag with a lot of words.
                </div>
                <div class="buttons">
                  <div class="button off" tabindex="0" onclick="this.blur();">
                    off
                  </div>
                  <div class="button on" tabindex="0" onclick="this.blur();">
                    on
                  </div>
                </div>
              </div>
              <div class="section singleListCommandLine">
                <h1>single list command line</h1>
                <div class="text">
                  When enabled, it will show the command line with all commands
                  in a single list instead of submenu arrangements. Selecting
                  'manual' will expose all commands only after typing
                  <key>></key>
                  .
                </div>
                <div class="buttons">
                  <div
                    class="button"
                    singleListCommandLine="manual"
                    tabindex="0"
                    onclick="this.blur();"
                  >
                    manual
                  </div>
                  <div
                    class="button"
                    singleListCommandLine="on"
                    tabindex="0"
                    onclick="this.blur();"
                  >
                    on
                  </div>
                </div>
              </div>
              <div class="section minWpm" section="">
                <h1>min wpm</h1>
                <div class="text">
                  Automatically fails a test if your WPM falls below a
                  threshold.
                </div>
                <div class="buttons">
                  <div
                    class="button"
                    minWpm="off"
                    tabindex="0"
                    onclick="this.blur();"
                  >
                    off
                  </div>
                  <div
                    class="button"
                    minWpm="custom"
                    tabindex="0"
                    onclick="this.blur();"
                  >
                    custom
                  </div>
                  <input
                    type="number"
                    step="1"
                    class="customMinWpmSpeed"
                    placeholder="wpm"
                    min="0"
                    value=""
                  />
                </div>
              </div>
              <div class="section minAcc" section="">
                <h1>min accuracy</h1>
                <div class="text">
                  Automatically fails a test if your accuracy falls below a
                  threshold.
                </div>
                <div class="buttons">
                  <div
                    class="button"
                    minAcc="off"
                    tabindex="0"
                    onclick="this.blur();"
                  >
                    off
                  </div>
                  <div
                    class="button"
                    minAcc="custom"
                    tabindex="0"
                    onclick="this.blur();"
                  >
                    custom
                  </div>
                  <input
                    type="number"
                    step="1"
                    class="customMinAcc"
                    placeholder="acc"
                    min="0"
                    value=""
                  />
                </div>
              </div>
              <div class="section languageGroups">
                <h1>language groups</h1>
                <div class="buttons"></div>
              </div>
              <div class="section language">
                <h1>language</h1>
                <div class="buttons"></div>
              </div>
              <div class="section funbox">
                <h1>funbox</h1>
                <div class="buttons"></div>
              </div>
              <div class="sectionSpacer"></div>
            </div>
            <div id="group_input" class="sectionGroupTitle" group="input">
              input
              <i class="fas fa-chevron-down"></i>
            </div>
            <div class="settingsGroup input">
              <div class="section freedomMode">
                <h1>freedom mode</h1>
                <div class="text">
                  Allows you to delete any word, even if it was typed correctly.
                </div>
                <div class="buttons">
                  <div class="button off" tabindex="0" onclick="this.blur();">
                    off
                  </div>
                  <div class="button on" tabindex="0" onclick="this.blur();">
                    on
                  </div>
                </div>
              </div>
              <div class="section strictSpace">
                <h1>strict space</h1>
                <div class="text">
                  Pressing space at the beginning of a word will insert a space
                  character when this mode is enabled.
                </div>
                <div class="buttons">
                  <div class="button off" tabindex="0" onclick="this.blur();">
                    off
                  </div>
                  <div class="button on" tabindex="0" onclick="this.blur();">
                    on
                  </div>
                </div>
              </div>
              <div class="section oppositeShiftMode">
                <h1>opposite shift mode</h1>
                <div class="text">
                  This mode will force you to use opposite
                  <key>shift</key>
                  keys for shifting. Using an incorrect one will count as an
                  error. This feature ignores keys in locations
                  <key>B</key>
                  ,
                  <key>Y</key>
                  , and
                  <key>^</key>
                  because many people use the other hand for those keys.
                </div>
                <div class="buttons">
                  <div
                    class="button"
                    oppositeShiftMode="off"
                    tabindex="0"
                    onclick="this.blur();"
                  >
                    off
                  </div>
                  <div
                    class="button"
                    oppositeShiftMode="on"
                    tabindex="0"
                    onclick="this.blur();"
                  >
                    on
                  </div>
                </div>
              </div>
              <div class="section stopOnError">
                <h1>stop on error</h1>
                <div class="text">
                  Letter mode will stop input when pressing any incorrect
                  letters. Word mode will not allow you to continue to the next
                  word until you correct all mistakes.
                </div>
                <div class="buttons">
                  <div
                    class="button"
                    stopOnError="off"
                    tabindex="0"
                    onclick="this.blur();"
                  >
                    off
                  </div>
                  <div
                    class="button"
                    stopOnError="word"
                    tabindex="0"
                    onclick="this.blur();"
                  >
                    word
                  </div>
                  <div
                    class="button"
                    stopOnError="letter"
                    tabindex="0"
                    onclick="this.blur();"
                  >
                    letter
                  </div>
                </div>
              </div>
              <div class="section confidenceMode">
                <h1>confidence mode</h1>
                <div class="text">
                  When enabled, you will not be able to go back to previous
                  words to fix mistakes. When turned up to the max, you won't be
                  able to backspace at all.
                </div>
                <div class="buttons">
                  <div
                    class="button"
                    confidenceMode="off"
                    tabindex="0"
                    onclick="this.blur();"
                  >
                    off
                  </div>

                  <div
                    class="button"
                    confidenceMode="on"
                    tabindex="0"
                    onclick="this.blur();"
                  >
                    on
                  </div>
                  <div
                    class="button"
                    confidenceMode="max"
                    tabindex="0"
                    onclick="this.blur();"
                  >
                    max
                  </div>
                </div>
              </div>
              <div class="section quickEnd">
                <h1>quick end</h1>
                <div class="text">
                  This only applies to the words mode - when enabled, the test
                  will end as soon as the last word has been typed, even if it's
                  incorrect. When disabled, you need to manually confirm the
                  last incorrect entry with a space.
                </div>
                <div class="buttons">
                  <div class="button off" tabindex="0" onclick="this.blur();">
                    off
                  </div>
                  <div class="button on" tabindex="0" onclick="this.blur();">
                    on
                  </div>
                </div>
              </div>
              <div class="section indicateTypos" section="">
                <h1>indicate typos</h1>
                <div class="text">Show typos underneath the letters</div>
                <div class="buttons">
                  <div class="button off" tabindex="0" onclick="this.blur();">
                    off
                  </div>
                  <div class="button on" tabindex="0" onclick="this.blur();">
                    on
                  </div>
                </div>
              </div>
              <div class="section hideExtraLetters" section="">
                <h1>hide extra letters</h1>
                <div class="text">
                  Hides extra letters. This will completely avoid words jumping
                  lines (due to changing width), but might feel a bit confusing
                  when you press a key and nothing happens.
                </div>
                <div class="buttons">
                  <div class="button off" tabindex="0" onclick="this.blur();">
                    off
                  </div>
                  <div class="button on" tabindex="0" onclick="this.blur();">
                    on
                  </div>
                </div>
              </div>
              <div class="section swapEscAndTab" section="">
                <h1>swap esc and tab</h1>
                <div class="text">
                  Swap the behaviour of tab and escape keys.
                </div>
                <div class="buttons">
                  <div class="button off" tabindex="0" onclick="this.blur();">
                    off
                  </div>
                  <div class="button on" tabindex="0" onclick="this.blur();">
                    on
                  </div>
                </div>
              </div>
              <div class="section capsLockBackspace">
                <h1>caps lock backspace</h1>
                <div class="text">Makes caps lock act like backspace.</div>
                <div class="buttons">
                  <div class="button off" tabindex="0" onclick="this.blur();">
                    off
                  </div>
                  <div class="button on" tabindex="0" onclick="this.blur();">
                    on
                  </div>
                </div>
              </div>
              <div class="section layout">
                <h1>layout override</h1>
                <div class="buttons"></div>
              </div>
              <div class="sectionSpacer"></div>
            </div>

            <div id="nitropay_ad_settings1" class="hidden"></div>

            <div id="group_sound" class="sectionGroupTitle" group="sound">
              sound
              <i class="fas fa-chevron-down"></i>
            </div>
            <div class="settingsGroup sound">
              <div class="section playSoundOnClick">
                <h1>play sound on click</h1>
                <div class="text">
                  Plays a short sound when you press a key.
                </div>
                <div class="buttons">
                  <div
                    class="button"
                    playSoundOnClick="off"
                    tabindex="0"
                    onclick="this.blur();"
                  >
                    off
                  </div>
                  <div
                    class="button"
                    playSoundOnClick="1"
                    tabindex="0"
                    onclick="this.blur();"
                  >
                    1
                  </div>
                  <div
                    class="button"
                    playSoundOnClick="2"
                    tabindex="0"
                    onclick="this.blur();"
                  >
                    2
                  </div>
                  <div
                    class="button"
                    playSoundOnClick="3"
                    tabindex="0"
                    onclick="this.blur();"
                  >
                    3
                  </div>
                  <div
                    class="button"
                    playSoundOnClick="4"
                    tabindex="0"
                    onclick="this.blur();"
                  >
                    4
                  </div>
                </div>
              </div>
              <div class="section playSoundOnError">
                <h1>play sound on error</h1>
                <div class="text">
                  Plays a short sound if you press an incorrect key or press
                  space too early.
                </div>
                <div class="buttons">
                  <div class="button off" tabindex="0" onclick="this.blur();">
                    off
                  </div>
                  <div class="button on" tabindex="0" onclick="this.blur();">
                    on
                  </div>
                </div>
              </div>
              <div class="sectionSpacer"></div>
            </div>

            <div id="group_caret" class="sectionGroupTitle" group="caret">
              caret
              <i class="fas fa-chevron-down"></i>
            </div>
            <div class="settingsGroup caret">
              <div class="section smoothCaret" section="">
                <h1>smooth caret</h1>
                <div class="text">
                  The caret will move smoothly between letters and words.
                </div>
                <div class="buttons">
                  <div class="button off" tabindex="0" onclick="this.blur();">
                    off
                  </div>
                  <div class="button on" tabindex="0" onclick="this.blur();">
                    on
                  </div>
                </div>
              </div>
              <div class="section caretStyle" section="">
                <h1>caret style</h1>
                <div class="text">
                  Change the style of the caret during the test.
                </div>
                <div class="buttons">
                  <div
                    class="button"
                    caretStyle="off"
                    tabindex="0"
                    onclick="this.blur();"
                  >
                    off
                  </div>
                  <div
                    class="button"
                    caretStyle="default"
                    tabindex="0"
                    onclick="this.blur();"
                  >
                    |
                  </div>
                  <div
                    class="button"
                    caretStyle="block"
                    tabindex="0"
                    onclick="this.blur();"
                  >
                    ▮
                  </div>
                  <div
                    class="button"
                    caretStyle="outline"
                    tabindex="0"
                    onclick="this.blur();"
                  >
                    ▯
                  </div>
                  <div
                    class="button"
                    caretStyle="underline"
                    tabindex="0"
                    onclick="this.blur();"
                  >
                    _
                  </div>
                </div>
              </div>
              <div class="section paceCaret" section="">
                <h1>pace caret</h1>
                <div class="text">
                  Displays a second caret that moves at constant speed.
                </div>
                <div class="buttons">
                  <div
                    class="button"
                    paceCaret="off"
                    tabindex="0"
                    onclick="this.blur();"
                  >
                    off
                  </div>
                  <div
                    class="button"
                    paceCaret="average"
                    tabindex="0"
                    onclick="this.blur();"
                  >
                    average
                  </div>
                  <div
                    class="button"
                    paceCaret="pb"
                    tabindex="0"
                    onclick="this.blur();"
                  >
                    pb
                  </div>
                  <div
                    class="button"
                    paceCaret="custom"
                    tabindex="0"
                    onclick="this.blur();"
                  >
                    custom
                  </div>
                  <input
                    type="number"
                    step="1"
                    class="customPaceCaretSpeed"
                    placeholder="wpm"
                    min="0"
                    value=""
                  />
                </div>
              </div>
              <div class="section paceCaretStyle" section="">
                <h1>pace caret style</h1>
                <div class="text">
                  Change the style of the pace caret during the test.
                </div>
                <div class="buttons">
                  <div
                    class="button"
                    paceCaretStyle="off"
                    tabindex="0"
                    onclick="this.blur();"
                  >
                    off
                  </div>
                  <div
                    class="button"
                    paceCaretStyle="default"
                    tabindex="0"
                    onclick="this.blur();"
                  >
                    |
                  </div>
                  <div
                    class="button"
                    paceCaretStyle="block"
                    tabindex="0"
                    onclick="this.blur();"
                  >
                    ▮
                  </div>
                  <div
                    class="button"
                    paceCaretStyle="outline"
                    tabindex="0"
                    onclick="this.blur();"
                  >
                    ▯
                  </div>
                  <div
                    class="button"
                    paceCaretStyle="underline"
                    tabindex="0"
                    onclick="this.blur();"
                  >
                    _
                  </div>
                </div>
              </div>
              <div class="sectionSpacer"></div>
            </div>

            <div
              id="group_appearance"
              class="sectionGroupTitle"
              group="appearance"
            >
              appearance
              <i class="fas fa-chevron-down"></i>
            </div>
            <div class="settingsGroup appearance">
              <div class="section timerStyle" section="">
                <h1>timer/progress style</h1>
                <div class="text">
                  Change the style of the timer/progress during a timed test.
                </div>
                <div class="buttons">
                  <div
                    class="button"
                    timerStyle="bar"
                    tabindex="0"
                    onclick="this.blur();"
                  >
                    bar
                  </div>
                  <div
                    class="button"
                    timerStyle="text"
                    tabindex="0"
                    onclick="this.blur();"
                  >
                    text
                  </div>
                  <div
                    class="button"
                    timerStyle="mini"
                    tabindex="0"
                    onclick="this.blur();"
                  >
                    mini
                  </div>
                </div>
              </div>
              <div class="section timerColor" section="">
                <h1>timer/progress color</h1>
                <div class="text">
                  Change the color of the timer/progress number/bar and live wpm
                  number.
                </div>
                <div class="buttons">
                  <div
                    class="button"
                    timerColor="black"
                    tabindex="0"
                    onclick="this.blur();"
                  >
                    black
                  </div>
                  <div
                    class="button"
                    timerColor="sub"
                    tabindex="0"
                    onclick="this.blur();"
                  >
                    sub
                  </div>
                  <div
                    class="button"
                    timerColor="text"
                    tabindex="0"
                    onclick="this.blur();"
                  >
                    text
                  </div>
                  <div
                    class="button"
                    timerColor="main"
                    tabindex="0"
                    onclick="this.blur();"
                  >
                    main
                  </div>
                </div>
              </div>
              <div class="section timerOpacity" section="">
                <h1>timer/progress opacity</h1>
                <div class="text">
                  Change the opacity of the timer/progress number/bar and live
                  wpm number.
                </div>
                <div class="buttons">
                  <div
                    class="button"
                    timerOpacity="0.25"
                    tabindex="0"
                    onclick="this.blur();"
                  >
                    0.25
                  </div>
                  <div
                    class="button"
                    timerOpacity="0.5"
                    tabindex="0"
                    onclick="this.blur();"
                  >
                    0.5
                  </div>
                  <div
                    class="button"
                    timerOpacity="0.75"
                    tabindex="0"
                    onclick="this.blur();"
                  >
                    0.75
                  </div>
                  <div
                    class="button"
                    timerOpacity="1"
                    tabindex="0"
                    onclick="this.blur();"
                  >
                    1
                  </div>
                </div>
              </div>
              <div class="section highlightMode" section="">
                <h1>highlight mode</h1>
                <div class="text">
                  Change what is highlighted during the test.
                </div>
                <div class="buttons">
                  <div
                    class="button"
                    highlightMode="letter"
                    tabindex="0"
                    onclick="this.blur();"
                  >
                    letter
                  </div>
                  <div
                    class="button"
                    highlightMode="word"
                    tabindex="0"
                    onclick="this.blur();"
                  >
                    word
                  </div>
                </div>
              </div>
              <div class="section smoothLineScroll">
                <h1>smooth line scroll</h1>
                <div class="text">
                  When enabled, the line transition will be animated.
                </div>
                <div class="buttons">
                  <div class="button off" tabindex="0" onclick="this.blur();">
                    off
                  </div>
                  <div class="button on" tabindex="0" onclick="this.blur();">
                    on
                  </div>
                </div>
              </div>
              <div class="section showAllLines">
                <h1>show all lines</h1>
                <div class="text">
                  When enabled, the website will show all lines for word, custom
                  and quote mode tests - otherwise the lines will be limited to
                  3, and will automatically scroll. Using this could cause the
                  timer text and live wpm to not be visible.
                </div>
                <div class="buttons">
                  <div class="button off" tabindex="0" onclick="this.blur();">
                    off
                  </div>
                  <div class="button on" tabindex="0" onclick="this.blur();">
                    on
                  </div>
                </div>
              </div>
              <div class="section alwaysShowDecimalPlaces">
                <h1>always show decimal places</h1>
                <div class="text">
                  Always shows decimal places for values on the result page,
                  without the need to hover over the stats.
                </div>
                <div class="buttons">
                  <div class="button off" tabindex="0" onclick="this.blur();">
                    off
                  </div>
                  <div class="button on" tabindex="0" onclick="this.blur();">
                    on
                  </div>
                </div>
              </div>
              <div class="section alwaysShowCPM">
                <h1>always show cpm</h1>
                <div class="text">
                  Always shows characters per minute calculation instead of the
                  default words per minute calculation.
                </div>
                <div class="buttons">
                  <div class="button off" tabindex="0" onclick="this.blur();">
                    off
                  </div>
                  <div class="button on" tabindex="0" onclick="this.blur();">
                    on
                  </div>
                </div>
              </div>
              <div class="section startGraphsAtZero">
                <h1>start graphs at zero</h1>
                <div class="text">
                  Force graph axis to always start at zero, no matter what the
                  data is. Turning this off may exaggerate the value changes.
                </div>
                <div class="buttons">
                  <div class="button off" tabindex="0" onclick="this.blur();">
                    off
                  </div>
                  <div class="button on" tabindex="0" onclick="this.blur();">
                    on
                  </div>
                </div>
              </div>
              <div class="section keymapMode">
                <h1>keymap</h1>
                <div class="text">
                  Displays your current layout while taking a test. React shows
                  what you pressed and Next shows what you need to press next.
                </div>
                <div class="buttons">
                  <div
                    class="button"
                    keymapMode="off"
                    tabindex="0"
                    onclick="this.blur();"
                  >
                    off
                  </div>
                  <div
                    class="button"
                    keymapMode="static"
                    tabindex="0"
                    onclick="this.blur();"
                  >
                    static
                  </div>
                  <div
                    class="button"
                    keymapMode="react"
                    tabindex="0"
                    onclick="this.blur();"
                  >
                    react
                  </div>
                  <div
                    class="button"
                    keymapMode="next"
                    tabindex="0"
                    onclick="this.blur();"
                  >
                    next
                  </div>
                </div>
              </div>
              <div class="section keymapStyle">
                <h1>keymap style</h1>
                <!-- <div class="text">Displays the keymap in a different style.</div> -->
                <div class="buttons">
                  <div
                    class="button"
                    keymapStyle="staggered"
                    tabindex="0"
                    onclick="this.blur();"
                  >
                    staggered
                  </div>
                  <div
                    class="button"
                    keymapStyle="matrix"
                    tabindex="0"
                    onclick="this.blur();"
                  >
                    matrix
                  </div>
                  <div
                    class="button"
                    keymapStyle="split"
                    tabindex="0"
                    onclick="this.blur();"
                  >
                    split
                  </div>
                  <div
                    class="button"
                    keymapStyle="split_matrix"
                    tabindex="0"
                    onclick="this.blur();"
                  >
                    split matrix
                  </div>
                </div>
              </div>
              <div class="section keymapLayout">
                <h1>keymap layout</h1>
                <div class="buttons"></div>
              </div>
              <div class="section fontSize">
                <h1>font size</h1>
                <div class="text">Change the font size of the test words.</div>
                <div class="buttons">
                  <div
                    class="button"
                    fontsize="1"
                    tabindex="0"
                    onclick="this.blur();"
                  >
                    1
                  </div>
                  <div
                    class="button"
                    fontsize="125"
                    tabindex="0"
                    onclick="this.blur();"
                  >
                    1.25
                  </div>
                  <div
                    class="button"
                    fontsize="15"
                    tabindex="0"
                    onclick="this.blur();"
                  >
                    1.5
                  </div>
                  <div
                    class="button"
                    fontsize="2"
                    tabindex="0"
                    onclick="this.blur();"
                  >
                    2
                  </div>
                  <div
                    class="button"
                    fontsize="3"
                    tabindex="0"
                    onclick="this.blur();"
                  >
                    3
                  </div>
                </div>
              </div>
              <div class="section fontFamily">
                <h1>font family</h1>
                <!-- <div class="text">Change the font family for the site</div> -->
                <div class="buttons"></div>
              </div>
              <div class="section pageWidth">
                <h1>page width</h1>
                <div class="text">Control the width of the content.</div>
                <div class="buttons">
                  <div
                    class="button"
                    pageWidth="100"
                    tabindex="0"
                    onclick="this.blur();"
                  >
                    100%
                  </div>
                  <div
                    class="button"
                    pageWidth="125"
                    tabindex="0"
                    onclick="this.blur();"
                  >
                    125%
                  </div>
                  <div
                    class="button"
                    pageWidth="150"
                    tabindex="0"
                    onclick="this.blur();"
                  >
                    150%
                  </div>
                  <div
                    class="button"
                    pageWidth="200"
                    tabindex="0"
                    onclick="this.blur();"
                  >
                    200%
                  </div>
                  <div
                    class="button"
                    pageWidth="max"
                    tabindex="0"
                    onclick="this.blur();"
                  >
                    Max
                  </div>
                </div>
              </div>
              <div class="sectionSpacer"></div>
            </div>

            <div id="nitropay_ad_settings2" class="hidden"></div>

            <div id="group_theme" class="sectionGroupTitle" group="theme">
              theme
              <i class="fas fa-chevron-down"></i>
            </div>
            <div class="settingsGroup theme">
              <div class="section flipTestColors">
                <h1>flip test colors</h1>
                <div class="text">
                  By default, typed text is brighter than the future text. When
                  enabled, the colors will be flipped and the future text will
                  be brighter than the already typed text.
                </div>
                <div class="buttons">
                  <div class="button off" tabindex="0" onclick="this.blur();">
                    off
                  </div>
                  <div class="button on" tabindex="0" onclick="this.blur();">
                    on
                  </div>
                </div>
              </div>
              <div class="section colorfulMode">
                <h1>colorful mode</h1>
                <div class="text">
                  When enabled, the test words will use the main color, instead
                  of the text color, making the website more colorful.
                </div>
                <div class="buttons">
                  <div class="button off" tabindex="0" onclick="this.blur();">
                    off
                  </div>
                  <div class="button on" tabindex="0" onclick="this.blur();">
                    on
                  </div>
                </div>
              </div>
              <div class="section randomTheme">
                <h1>randomise theme</h1>
                <div class="text">
                  After completing a test, the theme will be set to a random
                  one. The random themes are not saved to your config. If set to
                  'fav' only favourite themes will be randomised.
                </div>
                <div class="buttons">
                  <div
                    class="button"
                    randomTheme="off"
                    tabindex="0"
                    onclick="this.blur();"
                  >
                    off
                  </div>
                  <div
                    class="button"
                    randomTheme="on"
                    tabindex="0"
                    onclick="this.blur();"
                  >
                    on
                  </div>
                  <div
                    class="button"
                    randomTheme="fav"
                    tabindex="0"
                    onclick="this.blur();"
                  >
                    fav
                  </div>
                </div>
              </div>
              <div class="section themes">
                <h1>theme</h1>
                <div class="tabs">
                  <div
                    class="button"
                    tab="preset"
                    tabindex="0"
                    onclick="this.blur();"
                  >
                    preset
                  </div>
                  <div
                    class="button"
                    tab="custom"
                    tabindex="0"
                    onclick="this.blur();"
                  >
                    custom
                  </div>
                </div>
                <!-- <div class='tabs'>
                <button tab="preset" class="tab">preset</button>
                <button tab="custom" class="tab">custom</button>
              </div> -->
                <div class="tabContainer">
                  <div
                    tabContent="custom"
                    class="tabContent section customTheme hidden"
                  >
                    <label class="text">background</label>
                    <span class="colorPicker">
                      <label for="--bg-color">#000000</label>
                      <input type="color" value="#000000" id="--bg-color" />
                    </span>
                    <label class="text">main</label>
                    <span class="colorPicker">
                      <label for="--main-color">#000000</label>
                      <input type="color" value="#000000" id="--main-color" />
                    </span>
                    <label class="text">caret</label>
                    <span class="colorPicker">
                      <label for="--caret-color">#000000</label>
                      <input type="color" value="#000000" id="--caret-color" />
                    </span>
                    <label class="text">sub</label>
                    <span class="colorPicker">
                      <label for="--sub-color">#000000</label>
                      <input type="color" value="#000000" id="--sub-color" />
                    </span>
                    <label class="text">text</label>
                    <span class="colorPicker">
                      <label for="--text-color">#000000</label>
                      <input type="color" value="#000000" id="--text-color" />
                    </span>

                    <span class="spacer"></span>

                    <label class="text">error</label>
                    <span class="colorPicker">
                      <label for="--error-color">#000000</label>
                      <input type="color" value="#000000" id="--error-color" />
                    </span>
                    <label class="text">extra error</label>
                    <span class="colorPicker">
                      <label for="--error-extra-color">#000000</label>
                      <input
                        type="color"
                        value="#000000"
                        id="--error-extra-color"
                      />
                    </span>

                    <p>colorful mode</p>

                    <label class="text">error</label>
                    <span class="colorPicker">
                      <!-- Change variable names here -->
                      <label for="--colorful-error-color">#000000</label>
                      <input
                        type="color"
                        value="#000000"
                        id="--colorful-error-color"
                      />
                    </span>
                    <label class="text">extra error</label>
                    <span class="colorPicker">
                      <!-- Change variable names here -->
                      <label for="--colorful-error-extra-color">#000000</label>
                      <input
                        type="color"
                        value="#000000"
                        id="--colorful-error-extra-color"
                      />
                    </span>
                    <!-- <div
                      style="
                        display: grid;
                        gap: 2rem;
                        grid-auto-flow: column;
                        grid-column: 1/5;
                      "
                    > -->
                    <div
                      class="button"
                      id="loadCustomColorsFromPreset"
                      style="grid-column: 1/3"
                    >
                      load from preset
                    </div>

                    <div class="button" id="shareCustomThemeButton">share</div>
                    <div class="button saveCustomThemeButton">save</div>
                    <!-- </div> -->
                  </div>
                  <div tabContent="preset" class="tabContent">
                    <div class="favThemes buttons"></div>
                    <div class="allThemes buttons"></div>
                  </div>
                </div>
              </div>
              <div class="sectionSpacer"></div>
            </div>

            <div
              id="group_hideElements"
              class="sectionGroupTitle"
              group="hideElements"
            >
              hide elements
              <i class="fas fa-chevron-down"></i>
            </div>
            <div class="settingsGroup hideElements">
              <div class="section showLiveWpm">
                <h1>live wpm</h1>
                <div class="text">
                  Displays a live WPM speed during the test. Updates once every
                  second.
                </div>
                <div class="buttons">
                  <div class="button off" tabindex="0" onclick="this.blur();">
                    hide
                  </div>
                  <div class="button on" tabindex="0" onclick="this.blur();">
                    show
                  </div>
                </div>
              </div>
              <div class="section showLiveAcc">
                <h1>live accuracy</h1>
                <div class="text">
                  Displays live accuracy during the test. Updates once every
                  second.
                </div>
                <div class="buttons">
                  <div class="button off" tabindex="0" onclick="this.blur();">
                    hide
                  </div>
                  <div class="button on" tabindex="0" onclick="this.blur();">
                    show
                  </div>
                </div>
              </div>
              <div class="section showTimerProgress">
                <h1>timer/progress</h1>
                <div class="text">
                  Displays a live timer for timed tests and progress for
                  words/custom tests.
                </div>
                <div class="buttons">
                  <div class="button off" tabindex="0" onclick="this.blur();">
                    hide
                  </div>
                  <div class="button on" tabindex="0" onclick="this.blur();">
                    show
                  </div>
                </div>
              </div>
              <div class="section showKeyTips">
                <h1>key tips</h1>
                <div class="text">
                  Shows the keybind tips at the bottom of the page.
                </div>
                <div class="buttons">
                  <div class="button off" tabindex="0" onclick="this.blur();">
                    hide
                  </div>
                  <div class="button on" tabindex="0" onclick="this.blur();">
                    show
                  </div>
                </div>
              </div>
              <div class="section showOutOfFocusWarning">
                <h1>out of focus warning</h1>
                <div class="text">
                  Shows an out of focus reminder after 1 second of being 'out of
                  focus' (not being able to type).
                </div>
                <div class="buttons">
                  <div class="button off" tabindex="0" onclick="this.blur();">
                    hide
                  </div>
                  <div class="button on" tabindex="0" onclick="this.blur();">
                    show
                  </div>
                </div>
              </div>
              <div class="sectionSpacer"></div>
            </div>

            <div
              id="group_dangerZone"
              class="sectionGroupTitle"
              group="dangerZone"
            >
              danger zone
              <i class="fas fa-chevron-down"></i>
            </div>
            <div class="settingsGroup dangerZone">
              <div class="section importexportSettings">
                <h1>import/export settings</h1>
                <div class="text">Import or export the settings as JSON.</div>
                <div class="buttons">
                  <div
                    class="button off"
                    id="importSettingsButton"
                    tabindex="0"
                    onclick="this.blur();"
                  >
                    import
                  </div>
                  <div
                    class="button off"
                    id="exportSettingsButton"
                    tabindex="0"
                    onclick="this.blur();"
                  >
                    export
                  </div>
                </div>
              </div>
              <div class="section enableAds">
                <h1>enable ads</h1>
                <div class="text">
                  If you wish to support me without directly donating you can
                  enable ads that will be visible at the bottom of the screen.
                  Sellout mode also shows ads on both sides of the screen.
                  <br />
                  <br />
                  (changes will take effect after a refresh).
                </div>
                <div class="buttons">
                  <div
                    class="button"
                    enableAds="off"
                    tabindex="0"
                    onclick="this.blur();"
                  >
                    off
                  </div>
                  <div
                    class="button"
                    enableAds="on"
                    tabindex="0"
                    onclick="this.blur();"
                  >
                    on
                  </div>
                  <div
                    class="button"
                    enableAds="max"
                    tabindex="0"
                    onclick="this.blur();"
                  >
                    sellout
                  </div>
                </div>
              </div>
              <div class="section resetSettings">
                <h1>reset settings</h1>
                <div class="text">
                  Resets settings to the default (but doesn't touch your tags).
                  Warning: you can't undo this action!
                </div>
                <div class="buttons">
                  <div
                    class="button off danger"
                    id="resetSettingsButton"
                    tabindex="0"
                    onclick="this.blur();"
                  >
                    reset
                  </div>
                </div>
              </div>
              <div class="section resetPersonalBests">
                <h1>reset personal bests</h1>
                <div class="text">
                  Resets all your personal bests (but doesn't delete any tests
                  from your history). Warning: you can't undo this action!
                </div>
                <div class="buttons">
                  <div
                    class="button off danger"
                    id="resetPersonalBestsButton"
                    tabindex="0"
                    onclick="this.blur();simplePopups.resetPersonalBests.show();"
                  >
                    reset personal bests
                  </div>
                </div>
              </div>
              <div class="section updateAccountEmail">
                <h1>update account email</h1>
                <div class="text">
                  In case you misspell it or get a new address.
                </div>
                <div class="buttons">
                  <div
                    class="button off danger"
                    id="updateAccountEmail"
                    tabindex="0"
                    onclick="this.blur();simplePopups.updateEmail.show();"
                  >
                    update email
                  </div>
                </div>
              </div>
              <div class="section deleteAccount hidden">
                <h1>delete account</h1>
                <div class="text">
                  This can't be undone! Also, if you want to delete your account
                  because of a very high 'custom mode' result, you can use
                  filters on the account page to hide those results.
                </div>
                <div class="buttons">
                  <div
                    class="button off danger"
                    id="deleteAccount"
                    tabindex="0"
                    onclick="this.blur();"
                  >
                    delete account
                  </div>
                </div>
              </div>
              <div class="sectionSpacer"></div>
            </div>
          </div>

          <div class="page pageLogin hidden">
            <div class="preloader hidden">
              <i class="fas fa-fw fa-spin fa-circle-notch"></i>
            </div>
            <div class="register side">
              <div class="title">register</div>
              <form action="" autocomplete="off">
                <input type="text" placeholder="username" />
                <input type="text" placeholder="email" />
                <input type="password" placeholder="password" />
                <input type="password" placeholder="verify password" />
                <div class="button">
                  <i class="fas fa-user-plus"></i>
                  Sign Up
                </div>
              </form>
            </div>
            <div class="login side">
              <div class="title">login</div>
              <div id="forgotPasswordButton">Forgot password?</div>
              <form action="">
                <input type="text" placeholder="email" autocomplete="email" />
                <input
                  type="password"
                  placeholder="password"
                  autocomplete="password"
                />
                <div>
                  <label id="rememberMe">
                    <input type="checkbox" checked />
                    <div class="customCheckbox"></div>
                    Remember me
                  </label>
                </div>
                <div class="button signIn">
                  <i class="fas fa-sign-in-alt"></i>
                  Sign In
                </div>
                <div style="font-size: 0.75rem; text-align: center">or</div>
                <div class="button signInWithGoogle">
                  <i class="fab fa-google"></i>
                  Google Sign In
                </div>
              </form>
            </div>
          </div>

          <div class="page pageAccount hidden">
            <div class="scrollToTopButton">
              <i class="fas fa-angle-double-up"></i>
            </div>
            <div class="preloader">
              <i class="fas fa-fw fa-spin fa-circle-notch"></i>
            </div>
            <div class="content hidden">
              <div class="miniResultChartWrapper">
                <canvas id="miniResultChart"></canvas>
              </div>
              <div class="miniResultChartBg"></div>
              <div class="triplegroup">
                <div class="group globalTestsStarted">
                  <div class="title">tests started</div>
                  <div class="val">-</div>
                </div>
                <div class="group globalTestsCompleted">
                  <div class="title">tests completed</div>
                  <div class="val">-</div>
                </div>
                <div class="group globalTimeTyping">
                  <div class="title">time typing</div>
                  <div class="val">-</div>
                </div>
              </div>
              <div class="group createdDate">asd</div>
              <div class="group">
                <div class="title">personal bests</div>
                <div style="display: grid; grid-auto-flow: column; gap: 1rem">
                  <div class="titleAndTable timePbTable">
                    <table width="100%">
                      <thead>
                        <tr>
                          <td>time</td>
                          <td>wpm</td>
                          <td>raw</td>
                          <td>accuracy</td>
                          <td>consistency</td>
                        </tr>
                      </thead>
                      <tbody>
                        <tr>
                          <td>15</td>
                          <td>-</td>
                          <td>-</td>
                          <td>-</td>
                        </tr>
                        <tr>
                          <td>30</td>
                          <td>-</td>
                          <td>-</td>
                          <td>-</td>
                        </tr>
                        <tr>
                          <td>60</td>
                          <td>-</td>
                          <td>-</td>
                          <td>-</td>
                        </tr>
                        <tr>
                          <td>120</td>
                          <td>-</td>
                          <td>-</td>
                          <td>-</td>
                        </tr>
                      </tbody>
                    </table>
                  </div>
                  <div class="titleAndTable wordsPbTable">
                    <table width="100%">
                      <thead>
                        <tr>
                          <td>words</td>
                          <td>wpm</td>
                          <td>raw</td>
                          <td>accuracy</td>
                          <td>consistency</td>
                        </tr>
                      </thead>
                      <tbody>
                        <tr>
                          <td>10</td>
                          <td>-</td>
                          <td>-</td>
                          <td>-</td>
                        </tr>
                        <tr>
                          <td>25</td>
                          <td>-</td>
                          <td>-</td>
                          <td>-</td>
                        </tr>
                        <tr>
                          <td>50</td>
                          <td>-</td>
                          <td>-</td>
                          <td>-</td>
                        </tr>
                        <tr>
                          <td>100</td>
                          <td>-</td>
                          <td>-</td>
                          <td>-</td>
                        </tr>
                      </tbody>
                    </table>
                  </div>
                </div>
              </div>

              <div id="nitropay_ad_account" class="hidden"></div>

              <div class="group topFilters">
                <!-- <div
                  class="button"
                  id="currentConfigFilter"
                  style="grid-column: 1/3;"
                >
                  set filters to current settings
                </div> -->
                <div class="buttonsAndTitle" style="grid-column: 1/3">
                  <div class="title">filters</div>
                  <div class="buttons">
                    <div class="button allFilters">all</div>
                    <div class="button currentConfigFilter">
                      current settings
                    </div>
                    <div class="button toggleAdvancedFilters">advanced</div>
                  </div>
                </div>
                <div
                  class="buttonsAndTitle testDate"
                  style="grid-column: 1/3; margin-top: 1rem"
                >
                  <!-- <div class="title">date</div> -->
                  <div class="buttons filterGroup" group="date">
                    <div class="button" filter="last_day">last day</div>
                    <div class="button" filter="last_week">last week</div>
                    <div class="button" filter="last_month">last month</div>
                    <div class="button" filter="all">all time</div>
                  </div>
                </div>
              </div>
              <div class="group filterButtons" style="display: none">
                <div class="buttonsAndTitle" style="grid-column: 1/3">
                  <div class="title">advanced filters</div>
                  <div class="buttons">
                    <div class="button noFilters">clear filters</div>
                  </div>
                </div>
                <div class="buttonsAndTitle" style="grid-column: 1/3">
                  <div class="title">difficulty</div>
                  <div class="buttons filterGroup" group="difficulty">
                    <div class="button" filter="normal">normal</div>
                    <div class="button" filter="expert">expert</div>
                    <div class="button" filter="master">master</div>
                  </div>
                </div>
                <div class="buttonsAndTitle">
                  <div class="title">mode</div>
                  <div class="buttons filterGroup" group="mode">
                    <div class="button" filter="words">words</div>
                    <div class="button" filter="time">time</div>
                    <div class="button" filter="quote">quote</div>
                    <div class="button" filter="zen">zen</div>
                    <div class="button" filter="custom">custom</div>
                  </div>
                </div>
                <div class="buttonsAndTitle">
                  <div class="title">quote length</div>
                  <div class="buttons filterGroup" group="quoteLength">
                    <div class="button" filter="short">short</div>
                    <div class="button" filter="medium">medium</div>
                    <div class="button" filter="long">long</div>
                    <div class="button" filter="thicc">thicc</div>
                  </div>
                </div>
                <div class="buttonsAndTitle">
                  <div class="title">words</div>
                  <div class="buttons filterGroup" group="words">
                    <div class="button" filter="10">10</div>
                    <div class="button" filter="25">25</div>
                    <div class="button" filter="50">50</div>
                    <div class="button" filter="100">100</div>
                    <div class="button" filter="custom">custom</div>
                  </div>
                </div>
                <div class="buttonsAndTitle">
                  <div class="title">time</div>
                  <div class="buttons filterGroup" group="time">
                    <div class="button" filter="15">15</div>
                    <div class="button" filter="30">30</div>
                    <div class="button" filter="60">60</div>
                    <div class="button" filter="120">120</div>
                    <div class="button" filter="custom">custom</div>
                  </div>
                </div>
                <div class="buttonsAndTitle">
                  <div class="title">punctuation</div>
                  <div class="buttons filterGroup" group="punctuation">
                    <div class="button" filter="on">on</div>
                    <div class="button" filter="off">off</div>
                  </div>
                </div>
                <div class="buttonsAndTitle">
                  <div class="title">numbers</div>
                  <div class="buttons filterGroup" group="numbers">
                    <div class="button" filter="on">on</div>
                    <div class="button" filter="off">off</div>
                  </div>
                </div>
                <div class="buttonsAndTitle tags" style="grid-column: 1/3">
                  <div class="title">tags</div>
                  <div class="buttons filterGroup" group="tags"></div>
                </div>
                <div class="buttonsAndTitle languages" style="grid-column: 1/3">
                  <div class="title">language</div>
                  <div class="buttons filterGroup" group="language"></div>
                </div>
                <div class="buttonsAndTitle funbox" style="grid-column: 1/3">
                  <div class="title">funbox</div>
                  <div class="buttons filterGroup" group="funbox"></div>
                </div>
              </div>
              <div class="group noDataError hidden">
                No data found. Check your filters.
              </div>
              <div class="group chart">
                <!-- <div class="chartPreloader">
                <i class="fas fa-fw fa-spin fa-circle-notch"></i>
              </div> -->
                <div class="above"></div>
                <div class="chart" style="height: 400px">
                  <canvas id="accountHistoryChart"></canvas>
                </div>
                <div class="below">
                  <div class="text"></div>
                  <div class="buttons">
                    <div class="toggleAccuracyOnChart button">
                      <i class="fas fa-bullseye"></i>
                      Toggle Accuracy
                    </div>
                    <div class="toggleChartStyle button">
                      <i class="fas fa-chart-line"></i>
                      Toggle Chart Style
                    </div>
                  </div>
                </div>
              </div>
              <div class="group dailyActivityChart">
                <div class="chart" style="height: 200px">
                  <canvas id="accountActivityChart"></canvas>
                </div>
              </div>
              <div class="triplegroup stats">
                <div class="group highestWpm">
                  <div class="title">highest wpm</div>
                  <div class="val">-</div>
                  <div class="mode"></div>
                </div>
                <div class="group averageWpm">
                  <div class="title">average wpm</div>
                  <div class="val">-</div>
                </div>
                <div class="group averageWpm10">
                  <div class="title">
                    average wpm
                    <br />
                    (last 10 tests)
                  </div>
                  <div class="val">-</div>
                </div>

                <div class="group highestRaw">
                  <div class="title">highest raw wpm</div>
                  <div class="val">-</div>
                  <div class="mode"></div>
                </div>
                <div class="group averageRaw">
                  <div class="title">average raw wpm</div>
                  <div class="val">-</div>
                </div>
                <div class="group averageRaw10">
                  <div class="title">
                    average raw wpm
                    <br />
                    (last 10 tests)
                  </div>
                  <div class="val">-</div>
                </div>

                <div class="group testsStarted">
                  <div class="title">tests started</div>
                  <div class="val">-</div>
                </div>
                <div class="group testsCompleted">
                  <div class="title">
                    tests completed
                    <span
                      data-balloon-length="xlarge"
                      aria-label="Due to the increasing number of results in the database, you can now only see your last 1000 results in detail. Total time spent typing, started and completed tests stats will still be up to date at the top of the page, above the filters."
                      data-balloon-pos="up"
                    >
                      <i class="fas fa-question-circle"></i>
                    </span>
                  </div>
                  <div class="val">-</div>
                </div>
                <div class="group avgRestart">
                  <div class="title">
                    avg restarts
                    <br />
                    per completed test
                  </div>
                  <div class="val">-</div>
                </div>
                <div class="group timeTotalFiltered">
                  <div class="title">time typing</div>
                  <div class="val">-</div>
                </div>
                <div class="group avgAcc">
                  <div class="title">avg accuracy</div>
                  <div class="val">-</div>
                </div>
                <div class="group avgAcc10">
                  <div class="title">
                    avg accuracy
                    <br />
                    (last 10 tests)
                  </div>
                  <div class="val">-</div>
                </div>
                <div></div>
                <div class="group avgCons">
                  <div class="title">avg consistency</div>
                  <div class="val">-</div>
                </div>
                <div class="group avgCons10">
                  <div class="title">
                    avg consistency
                    <br />
                    (last 10 tests)
                  </div>
                  <div class="val">-</div>
                </div>
                <!-- <div class="group favouriteTest">
                <div class="title">favourite test</div>
                <div class="val">words 10</div>
              </div> -->
              </div>
              <div class="group history">
                <!-- <div class="title">result history</div> -->
                <table width="100%">
                  <thead>
                    <tr>
                      <td></td>
                      <td>wpm</td>
                      <td>raw</td>
                      <td>accuracy</td>
                      <td>
                        correct
                        <br />
                        chars
                      </td>
                      <td>
                        incorrect
                        <br />
                        chars
                      </td>
                      <td>consistency</td>
                      <td>mode</td>
                      <!-- <td>punctuation</td> -->
                      <td>info</td>
                      <td>tags</td>
                      <td>date</td>
                    </tr>
                  </thead>
                  <tbody></tbody>
                </table>
                <div class="loadMoreButton">load more</div>
              </div>
            </div>
          </div>
        </div>
        <div id="bottom">
          <div id="commandLineMobileButton">
            <i class="fas fa-terminal"></i>
          </div>
          <div class="keyTips">
            <key>tab</key>
            and
            <key>enter</key>
            - restart test
            <br />
            <key>esc</key>
            - command line
          </div>
          <div class="leftright">
            <div class="left">
              <div>
                <i class="far fa-fw fa-heart"></i>
                Crafted by Miodec
              </div>
              <div>
                <i class="fas fa-fw fa-code"></i>
                Contribute on
                <a href="https://github.com/Miodec/monkeytype" target="_blank">
                  GitHub
                </a>
              </div>
              <div>
                <i class="fab fa-fw fa-discord"></i>
                Join the
                <a href="https://www.discord.gg/monkeytype" class="discordLink">
                  Discord server
                </a>
              </div>
              <div>
                <i class="fas fa-fw fa-donate"></i>
                <span id="supportMeButton">Support this project</span>
                <!-- <a href="https://www.patreon.com/monkeytype">Patreon</a>
                , via
                <a href="https://www.paypal.me/jackbartnik" target="_blank">
                  PayPal
                </a>
                or by
                <a href="https://monkeytype.store" target="_blank">
                  buying merch
                </a> -->
              </div>
            </div>
            <div class="right">
              <div>
                <i class="fas fa-palette"></i>
                <span
                  class="current-theme"
                  aria-label="Shift-click to toggle custom theme"
                  data-balloon-pos="left"
                >
                  serika dark
                </span>
              </div>
              <div>
                <i class="fas fa-code-branch"></i>
                <span class="version">version</span>
              </div>
              <div>
                <i class="fas fa-user-shield"></i>
                <a href="privacy-policy.html">Privacy Policy</a>
              </div>
              <!-- <div>
                <i class="fas fa-file"></i>
                Terms & Conditions
              </div> -->
            </div>
          </div>
        </div>
        <div class="footerads">
          <div
            id="nitropay_ad_footer"
            style="display: flex; justify-content: center; justify-self: center"
          ></div>
          <div
            id="nitropay_ad_footer2"
            class="hidden"
            style="display: flex; justify-content: center; justify-self: center"
          ></div>
          <div
            id="nitropay_ad_footer3"
            class="hidden"
            style="display: flex; justify-content: center; justify-self: center"
          ></div>
        </div>
      </div>
      <div id="nitropay_ad_right" class="hidden"></div>
    </div>
  </body>
  <!-- The core Firebase JS SDK is always required and must be listed first -->
  <script src="/__/firebase/8.0.2/firebase-app.js"></script>

  <!-- TODO: Add SDKs for Firebase products that you want to use
     https://firebase.google.com/docs/web/setup#available-libraries -->
  <script src="/__/firebase/8.0.2/firebase-analytics.js"></script>
  <script src="/__/firebase/8.0.2/firebase-auth.js"></script>
  <script src="/__/firebase/8.0.2/firebase-firestore.js"></script>
  <script src="/__/firebase/8.0.2/firebase-functions.js"></script>

  <!-- Initialize Firebase -->
  <script src="/__/firebase/init.js"></script>
  <script src="js/jquery-3.5.1.min.js"></script>
  <script src="js/jquery.color.min.js"></script>
  <script src="js/easing.js"></script>
  <script src="js/jquery.cookie-1.4.1.min.js"></script>
  <script src="js/moment.min.js"></script>
  <script src="js/html2canvas.min.js"></script>
  <script src="js/monkeytype.js"></script>
</html><|MERGE_RESOLUTION|>--- conflicted
+++ resolved
@@ -150,37 +150,11 @@
     <div id="quoteSearchPopupWrapper" class="hidden">
       <div id="quoteSearchPopup" mode="">
         <div class="title">Quote Search</div>
-<<<<<<< HEAD
         <input id="searchBox" class="searchBox" type="text" maxLength="200" autocomplete="off"/>
         <div id="extraResults">No search results</div>
         <div id="quoteSearchResults" class="quoteSearchResults">
 
         </div>
-=======
-        <input
-          id="searchBox"
-          class="searchBox"
-          type="text"
-          maxlength="200"
-          autocomplete="off"
-        />
-        <table class="searchResultTable">
-          <thead>
-            <tr>
-              <td class="alignRight" width="5%">#</td>
-              <td class="alignRight" width="10%">length</td>
-              <td>text</td>
-              <td width="30%">source</td>
-              <td width="1%"></td>
-            </tr>
-          </thead>
-          <tbody id="searchResultList"></tbody>
-        </table>
-        <div id="extraResults" class="quoteSearchResults">
-          No search results
-        </div>
-        <div class="button">ok</div>
->>>>>>> c414d3d0
       </div>
     </div>
     <div id="tagsWrapper" class="hidden">
