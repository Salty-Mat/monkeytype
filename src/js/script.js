--- conflicted
+++ resolved
@@ -1699,18 +1699,11 @@
   let spaces = 0;
   let correctspaces = 0;
   for (let i = 0; i < inputHistory.length; i++) {
-    let word = wordsList[i];
+    let word = config.mode == "zen" ? inputHistory[i] : wordsList[i];
     if (inputHistory[i] === "") {
       //last word that was not started
       continue;
     }
-<<<<<<< HEAD
-    if (config.mode == "zen" || inputHistory[i] == wordsList[i]) {
-      //the word is correct
-      correctWordChars += inputHistory[i].length;
-      correctChars += inputHistory[i].length;
-      if (i < inputHistory.length - 1) {
-=======
     if (inputHistory[i] == word) {
       //the word is correct
       correctWordChars += word.length;
@@ -1719,7 +1712,6 @@
         i < inputHistory.length - 1 &&
         Misc.getLastChar(inputHistory[i]) !== "\n"
       ) {
->>>>>>> ad3fb693
         correctspaces++;
       }
     } else if (inputHistory[i].length >= word.length) {
@@ -3331,14 +3323,7 @@
   let correctWordChars = 0;
   let spaces = 0;
   for (let i = 0; i < inputHistory.length; i++) {
-<<<<<<< HEAD
-    if (config.mode == "zen" || inputHistory[i] == wordsList[i]) {
-      //the word is correct
-      //+1 for space
-      correctWordChars += inputHistory[i].length;
-      if (i < inputHistory.length) {
-=======
-    let word = wordsList[i];
+    let word = config.mode == "zen" ? inputHistory[i] : wordsList[i];
     if (inputHistory[i] == word) {
       //the word is correct
       //+1 for space
@@ -3347,7 +3332,6 @@
         i < inputHistory.length - 1 &&
         Misc.getLastChar(inputHistory[i]) !== "\n"
       ) {
->>>>>>> ad3fb693
         spaces++;
       }
     }
@@ -3645,20 +3629,12 @@
           incorrect: 0,
           missed: 0,
         };
-<<<<<<< HEAD
-        let length = config.mode == "zen" ? input.length : wordsList[i].length;
+        let length = config.mode == "zen" ? input.length : word.length;
         for (let c = 0; c < length; c++) {
-          if (c < inputHistory[i].length) {
+          if (c < input.length) {
             //on char that still has a word list pair
-            if (config.mode == "zen" || inputHistory[i][c] == wordsList[i][c]) {
-              word.correct++;
-=======
-        for (let c = 0; c < word.length; c++) {
-          if (c < inputHistory[i].length) {
-            //on char that still has a word list pair
-            if (inputHistory[i][c] == word[c]) {
+            if (config.mode == "zen" || input[c] == word[c]) {
               wordstats.correct++;
->>>>>>> ad3fb693
             } else {
               wordstats.incorrect++;
             }
@@ -3667,24 +3643,15 @@
             wordstats.missed++;
           }
         }
-<<<<<<< HEAD
-        if (word.incorrect !== 0 || config.mode !== "time") {
-          if (config.mode != "zen" && input !== wordsList[i]) {
-=======
         if (wordstats.incorrect !== 0 || config.mode !== "time") {
-          if (input !== word) {
->>>>>>> ad3fb693
+          if (config.mode != "zen" && input !== word) {
             wordEl = `<div class='word error' input="${input
               .replace(/"/g, "&quot;")
               .replace(/ /g, "_")}">`;
           }
         }
       } else {
-<<<<<<< HEAD
-        if (config.mode != "zen" && input !== wordsList[i]) {
-=======
-        if (input !== word) {
->>>>>>> ad3fb693
+        if (config.mode != "zen" && input !== word) {
           wordEl = `<div class='word error' input="${input
             .replace(/"/g, "&quot;")
             .replace(/ /g, "_")}">`;
@@ -3692,11 +3659,7 @@
       }
 
       let loop;
-<<<<<<< HEAD
-      if (config.mode == "zen" || input.length > wordsList[i].length) {
-=======
-      if (input.length > word.length) {
->>>>>>> ad3fb693
+      if (config.mode == "zen" || input.length > word.length) {
         //input is longer - extra characters possible (loop over input)
         loop = input.length;
       } else {
@@ -3719,25 +3682,14 @@
         ) {
           extraCorrected = "extraCorrected";
         }
-<<<<<<< HEAD
-        if (config.mode == "zen" || wordsList[i][c] !== undefined) {
-          if (config.mode == "zen" || input[c] === wordsList[i][c]) {
+        if (config.mode == "zen" || wor[c] !== undefined) {
+          if (config.mode == "zen" || input[c] === word[c]) {
             if (correctedChar === input[c] || correctedChar === undefined) {
               wordEl += `<letter class="correct ${extraCorrected}">${input[c]}</letter>`;
             } else {
               wordEl +=
                 `<letter class="corrected ${extraCorrected}">` +
                 input[c] +
-=======
-        if (word[c] !== undefined) {
-          if (input[c] === word[c]) {
-            if (correctedChar === input[c] || correctedChar === undefined) {
-              wordEl += `<letter class="correct ${extraCorrected}">${word[c]}</letter>`;
-            } else {
-              wordEl +=
-                `<letter class="corrected ${extraCorrected}">` +
-                word[c] +
->>>>>>> ad3fb693
                 "</letter>";
             }
           } else {
@@ -5810,20 +5762,14 @@
 
 $(".pageTest #copyWordsListButton").click(async (event) => {
   try {
-<<<<<<< HEAD
     let words;
-    if (config.mode == "zen") words = inputHistory.join(" ");
-    if (config.mode != "zen")
+    if (config.mode == "zen") {
+      words = inputHistory.join(" ");
+    } else {
       words = wordsList.slice(0, inputHistory.length).join(" ");
-
+    }
     await navigator.clipboard.writeText(words);
-    Misc.showNotification("Copied to clipboard", 1000);
-=======
-    await navigator.clipboard.writeText(
-      wordsList.slice(0, inputHistory.length).join(" ")
-    );
     Notifications.add("Copied to clipboard", 0, 2);
->>>>>>> ad3fb693
   } catch (e) {
     Notifications.add("Could not copy to clipboard: " + e, -1);
   }
