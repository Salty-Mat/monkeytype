import * as DB from "./db";
import * as Misc from "./misc";
import * as Sound from "./sound";
import * as TestUI from "./test-ui";
import * as ChartController from "./chart-controller";
import * as OutOfFocus from "./out-of-focus";
import * as TimerProgress from "./timer-progress";
import * as LiveWpm from "./live-wpm";
import * as LiveAcc from "./live-acc";
import * as Funbox from "./funbox";
import * as Notifications from "./notifications";
import * as ThemeController from "./theme-controller";
import * as Keymap from "./keymap";
import * as LanguagePicker from "./language-picker";
import * as TestLogic from "./test-logic";
import * as PaceCaret from "./pace-caret";
import * as UI from "./ui";

export let cookieConfig = null;
export let dbConfigLoaded = false;
export let changedBeforeDb = false;

export function setCookieConfig(val) {
  cookieConfig = val;
}

export function setDbConfigLoaded(val) {
  dbConfigLoaded = val;
}

export function setChangedBeforeDb(val) {
  changedBeforeDb = val;
}

let loadDone;

let defaultConfig = {
  theme: "serika_dark",
  customTheme: false,
  customThemeColors: [
    "#323437",
    "#e2b714",
    "#e2b714",
    "#646669",
    "#d1d0c5",
    "#ca4754",
    "#7e2a33",
    "#ca4754",
    "#7e2a33",
  ],
  favThemes: [],
  showKeyTips: true,
  showLiveWpm: false,
  showTimerProgress: true,
  smoothCaret: true,
  quickTab: false,
  punctuation: false,
  numbers: false,
  words: 50,
  time: 30,
  mode: "time",
  quoteLength: [1],
  language: "english",
  fontSize: 15,
  freedomMode: false,
  resultFilters: null,
  difficulty: "normal",
  blindMode: false,
  quickEnd: false,
  caretStyle: "default",
  paceCaretStyle: "default",
  flipTestColors: false,
  capsLockBackspace: false,
  layout: "default",
  savedLayout: "default",
  confidenceMode: "off",
  indicateTypos: false,
  timerStyle: "text",
  colorfulMode: false,
  randomTheme: "off",
  timerColor: "black",
  timerOpacity: "0.25",
  stopOnError: "off",
  showAllLines: false,
  keymapMode: "off",
  keymapStyle: "staggered",
  keymapLayout: "qwerty",
  fontFamily: "Roboto_Mono",
  smoothLineScroll: false,
  alwaysShowDecimalPlaces: false,
  alwaysShowWordsHistory: false,
  singleListCommandLine: "manual",
  playSoundOnError: false,
  playSoundOnClick: "off",
  startGraphsAtZero: true,
  swapEscAndTab: false,
  showOutOfFocusWarning: true,
  paceCaret: "off",
  paceCaretCustomSpeed: 100,
  pageWidth: "100",
  chartAccuracy: true,
  chartStyle: "line",
  minWpm: "off",
  minWpmCustomSpeed: 100,
  highlightMode: "letter",
  alwaysShowCPM: false,
  enableAds: "off",
  hideExtraLetters: false,
  strictSpace: false,
  minAcc: "off",
  minAccCustom: 90,
  showLiveAcc: false,
  monkey: false,
  repeatQuotes: "off",
  oppositeShiftMode: "off",
  customBackground: "",
  customBackgroundSize: "cover",
};

function isConfigKeyValid(name) {
  if (name === null || name === undefined || name === "") return false;
  if (name.length > 30) return false;
  return /^[0-9a-zA-Z_.\-#+]+$/.test(name);
}

let config = {
  ...defaultConfig,
};

export async function saveToCookie(noDbCheck = false) {
  if (!dbConfigLoaded && !noDbCheck) {
    setChangedBeforeDb(true);
  }
  // let d = new Date();
  // d.setFullYear(d.getFullYear() + 1);
  // $.cookie("config", JSON.stringify(config), {
  //   expires: d,
  //   path: "/",
  // });
  let save = config;
  delete save.resultFilters;
  Misc.setCookie("config", JSON.stringify(save), 365);
  // restartCount = 0;
  if (!noDbCheck) await DB.saveConfig(save);
}

//numbers
export function setNumbers(numb, nosave) {
  if (config.mode === "quote") {
    numb = false;
  }
  config.numbers = numb;
  if (!config.numbers) {
    $("#top .config .numbersMode .text-button").removeClass("active");
  } else {
    $("#top .config .numbersMode .text-button").addClass("active");
  }
  if (!nosave) saveToCookie();
}

export function toggleNumbers() {
  config.numbers = !config.numbers;
  if (config.mode === "quote") {
    config.numbers = false;
  }
  if (config.numbers) {
    $("#top .config .numbersMode .text-button").addClass("active");
  } else {
    $("#top .config .numbersMode .text-button").removeClass("active");
  }
  saveToCookie();
}

//punctuation
export function setPunctuation(punc, nosave) {
  if (config.mode === "quote") {
    punc = false;
  }
  config.punctuation = punc;
  if (!config.punctuation) {
    $("#top .config .punctuationMode .text-button").removeClass("active");
  } else {
    $("#top .config .punctuationMode .text-button").addClass("active");
  }
  if (!nosave) saveToCookie();
}

export function togglePunctuation() {
  config.punctuation = !config.punctuation;
  if (config.mode === "quote") {
    config.punctuation = false;
  }
  if (config.punctuation) {
    $("#top .config .punctuationMode .text-button").addClass("active");
  } else {
    $("#top .config .punctuationMode .text-button").removeClass("active");
  }
  saveToCookie();
}

export function setMode(mode, nosave) {
  if (TestUI.testRestarting) return;
  if (mode !== "words" && Funbox.active === "memory") {
    Notifications.add("Memory funbox can only be used with words mode.", 0);
    return;
  }

  config.mode = mode;
  $("#top .config .mode .text-button").removeClass("active");
  $("#top .config .mode .text-button[mode='" + mode + "']").addClass("active");
  if (config.mode == "time") {
    $("#top .config .wordCount").addClass("hidden");
    $("#top .config .time").removeClass("hidden");
    $("#top .config .customText").addClass("hidden");
    $("#top .config .punctuationMode").removeClass("disabled");
    $("#top .config .numbersMode").removeClass("disabled");
    $("#top .config .punctuationMode").removeClass("hidden");
    $("#top .config .numbersMode").removeClass("hidden");
    $("#top .config .quoteLength").addClass("hidden");
  } else if (config.mode == "words") {
    $("#top .config .wordCount").removeClass("hidden");
    $("#top .config .time").addClass("hidden");
    $("#top .config .customText").addClass("hidden");
    $("#top .config .punctuationMode").removeClass("disabled");
    $("#top .config .numbersMode").removeClass("disabled");
    $("#top .config .punctuationMode").removeClass("hidden");
    $("#top .config .numbersMode").removeClass("hidden");
    $("#top .config .quoteLength").addClass("hidden");
  } else if (config.mode == "custom") {
    if (
      Funbox.active === "58008" ||
      Funbox.active === "gibberish" ||
      Funbox.active === "ascii"
    ) {
      Funbox.setAcitve("none");
      TestUI.updateModesNotice();
    }
    $("#top .config .wordCount").addClass("hidden");
    $("#top .config .time").addClass("hidden");
    $("#top .config .customText").removeClass("hidden");
    $("#top .config .punctuationMode").removeClass("disabled");
    $("#top .config .numbersMode").removeClass("disabled");
    $("#top .config .punctuationMode").removeClass("hidden");
    $("#top .config .numbersMode").removeClass("hidden");
    $("#top .config .quoteLength").addClass("hidden");
    setPunctuation(false, true);
    setNumbers(false, true);
  } else if (config.mode == "quote") {
    setPunctuation(false, nosave);
    setNumbers(false, nosave);
    $("#top .config .wordCount").addClass("hidden");
    $("#top .config .time").addClass("hidden");
    $("#top .config .customText").addClass("hidden");
    $("#top .config .punctuationMode").addClass("disabled");
    $("#top .config .numbersMode").addClass("disabled");
    $("#top .config .punctuationMode").removeClass("hidden");
    $("#top .config .numbersMode").removeClass("hidden");
    $("#result .stats .source").removeClass("hidden");
    $("#top .config .quoteLength").removeClass("hidden");
  } else if (config.mode == "zen") {
    $("#top .config .wordCount").addClass("hidden");
    $("#top .config .time").addClass("hidden");
    $("#top .config .customText").addClass("hidden");
    $("#top .config .punctuationMode").addClass("hidden");
    $("#top .config .numbersMode").addClass("hidden");
    $("#top .config .quoteLength").addClass("hidden");
    if (config.paceCaret != "off") {
      Notifications.add(`Pace caret will not work with zen mode.`, 0);
    }
    // setPaceCaret("off", true);
  }
  if (!nosave) saveToCookie();
}

export function setPlaySoundOnError(val, nosave) {
  if (val == undefined) {
    val = false;
  }
  config.playSoundOnError = val;
  if (!nosave) saveToCookie();
}

export function setPlaySoundOnClick(val, nosave) {
  if (val == undefined) {
    val = "off";
  }
  config.playSoundOnClick = val;
  if (config.playSoundOnClick !== "off") Sound.init();
  if (!nosave) saveToCookie();
}

export function togglePlaySoundOnError() {
  config.playSoundOnError = !config.playSoundOnError;
  if (config.playSoundOnError == undefined) {
    config.playSoundOnError = false;
  }
}

//difficulty
export function setDifficulty(diff, nosave) {
  if (
    (diff !== "normal" && diff !== "expert" && diff !== "master") ||
    diff == undefined
  ) {
    diff = "normal";
  }
  config.difficulty = diff;
  if (!nosave) TestLogic.restart(false, nosave);
  TestUI.updateModesNotice();
  if (!nosave) saveToCookie();
}

//set fav themes
export function setFavThemes(themes, nosave) {
  config.favThemes = themes;
  if (!nosave) {
    saveToCookie();
  }
}

//blind mode
export function toggleBlindMode() {
  let blind = !config.blindMode;
  if (blind == undefined) {
    blind = false;
  }
  config.blindMode = blind;
  TestUI.updateModesNotice();
  saveToCookie();
}

export function setBlindMode(blind, nosave) {
  if (blind == undefined) {
    blind = false;
  }
  config.blindMode = blind;
  TestUI.updateModesNotice();
  if (!nosave) saveToCookie();
}

function updateChartAccuracy() {
  ChartController.accountHistory.data.datasets[1].hidden = !config.chartAccuracy;
  ChartController.accountHistory.options.scales.yAxes[1].display =
    config.chartAccuracy;
  ChartController.accountHistory.update();
}

export function updateChartStyle() {
  if (config.chartStyle == "scatter") {
    ChartController.accountHistory.data.datasets[0].showLine = false;
    ChartController.accountHistory.data.datasets[1].showLine = false;
  } else {
    ChartController.accountHistory.data.datasets[0].showLine = true;
    ChartController.accountHistory.data.datasets[1].showLine = true;
  }
  ChartController.accountHistory.update();
}

export function toggleChartAccuracy() {
  if (config.chartAccuracy) {
    config.chartAccuracy = false;
  } else {
    config.chartAccuracy = true;
  }
  updateChartAccuracy();
  saveToCookie();
}

export function setChartAccuracy(chartAccuracy, nosave) {
  if (chartAccuracy == undefined) {
    chartAccuracy = true;
  }
  config.chartAccuracy = chartAccuracy;
  updateChartAccuracy();
  if (!nosave) saveToCookie();
}

export function toggleChartStyle() {
  if (config.chartStyle == "scatter") {
    config.chartStyle = "line";
  } else {
    config.chartStyle = "scatter";
  }
  updateChartStyle();
  saveToCookie();
}

export function setChartStyle(chartStyle, nosave) {
  if (chartStyle == undefined) {
    chartStyle = "line";
  }
  config.chartStyle = chartStyle;
  updateChartStyle();
  if (!nosave) saveToCookie();
}

export function setStopOnError(soe, nosave) {
  if (soe == undefined || soe === true || soe === false) {
    soe = "off";
  }
  config.stopOnError = soe;
  if (config.stopOnError !== "off") {
    config.confidenceMode = "off";
  }
  TestUI.updateModesNotice();
  if (!nosave) saveToCookie();
}

//alwaysshowdecimal
export function toggleAlwaysShowDecimalPlaces() {
  config.alwaysShowDecimalPlaces = !config.alwaysShowDecimalPlaces;
  saveToCookie();
}

export function setAlwaysShowDecimalPlaces(val, nosave) {
  if (val == undefined) {
    val = false;
  }
  config.alwaysShowDecimalPlaces = val;
  if (!nosave) saveToCookie();
}

export function toggleAlwaysShowCPM() {
  config.alwaysShowCPM = !config.alwaysShowCPM;
  saveToCookie();
}

export function setAlwaysShowCPM(val, nosave) {
  if (val == undefined) {
    val = false;
  }
  config.alwaysShowCPM = val;
  if (!nosave) saveToCookie();
}

//show out of focus warning
export function toggleShowOutOfFocusWarning() {
  config.showOutOfFocusWarning = !config.showOutOfFocusWarning;
  if (!config.showOutOfFocusWarning) {
    OutOfFocus.hide();
  }
  saveToCookie();
}

export function setShowOutOfFocusWarning(val, nosave) {
  if (val == undefined) {
    val = true;
  }
  config.showOutOfFocusWarning = val;
  if (!config.showOutOfFocusWarning) {
    OutOfFocus.hide();
  }
  if (!nosave) saveToCookie();
}

//swap esc and tab
export function toggleSwapEscAndTab() {
  config.swapEscAndTab = !config.swapEscAndTab;
  saveToCookie();
  UI.updateKeytips();
}

export function setSwapEscAndTab(val, nosave) {
  if (val == undefined) {
    val = false;
  }
  config.swapEscAndTab = val;
  UI.updateKeytips();
  if (!nosave) saveToCookie();
}

//pace caret
export function setPaceCaret(val, nosave) {
  if (val == undefined) {
    val = "off";
  }
  if (val == "pb" && firebase.auth().currentUser === null) {
    Notifications.add("PB pace caret is unavailable without an account", 0);
    return;
  }
  // if (config.mode === "zen" && val != "off") {
  //   Notifications.add(`Can't use pace caret with zen mode.`, 0);
  //   val = "off";
  // }
  config.paceCaret = val;
  TestUI.updateModesNotice();
  PaceCaret.init(nosave);
  if (!nosave) saveToCookie();
}

export function setPaceCaretCustomSpeed(val, nosave) {
  if (val == undefined || Number.isNaN(parseInt(val))) {
    val = 100;
  }
  config.paceCaretCustomSpeed = val;
  if (!nosave) saveToCookie();
}

//min wpm
export function setMinWpm(minwpm, nosave) {
  if (minwpm == undefined) {
    minwpm = "off";
  }
  config.minWpm = minwpm;
  TestUI.updateModesNotice();
  if (!nosave) saveToCookie();
}

export function setMinWpmCustomSpeed(val, nosave) {
  if (val == undefined || Number.isNaN(parseInt(val))) {
    val = 100;
  }
  config.minWpmCustomSpeed = val;
  if (!nosave) saveToCookie();
}

//min acc
export function setMinAcc(min, nosave) {
  if (min == undefined) {
    min = "off";
  }
  config.minAcc = min;
  TestUI.updateModesNotice();
  if (!nosave) saveToCookie();
}

export function setMinAccCustom(val, nosave) {
  if (val == undefined || Number.isNaN(parseInt(val))) {
    val = 90;
  }
  config.minAccCustom = val;
  if (!nosave) saveToCookie();
}

//always show words history
export function setAlwaysShowWordsHistory(val, nosave) {
  if (val == undefined) {
    val = false;
  }
  config.alwaysShowWordsHistory = val;
  if (!nosave) saveToCookie();
}

export function toggleAlwaysShowWordsHistory() {
  let val = !config.alwaysShowWordsHistory;
  if (val == undefined) {
    val = false;
  }
  config.alwaysShowWordsHistory = val;
  saveToCookie();
}

//single list command line
export function setSingleListCommandLine(option, nosave) {
  if (!option) option = "manual";
  config.singleListCommandLine = option;
  if (!nosave) saveToCookie();
}

//show all lines
export function toggleShowAllLines() {
  let sal = !config.showAllLines;
  if (sal == undefined) {
    sal = false;
  }
  config.showAllLines = sal;
  TestLogic.restart();
  saveToCookie();
}

export function setShowAllLines(sal, nosave) {
  if (sal == undefined) {
    sal = false;
  }
  config.showAllLines = sal;
  if (!nosave) {
    saveToCookie();
    TestLogic.restart();
  }
}

//quickend
export function toggleQuickEnd() {
  let qe = !config.quickEnd;
  if (qe == undefined) {
    qe = false;
  }
  config.quickEnd = qe;
  saveToCookie();
}

export function setQuickEnd(qe, nosave) {
  if (qe == undefined) {
    qe = false;
  }
  config.quickEnd = qe;
  if (!nosave) saveToCookie();
}

export function setEnableAds(val, nosave) {
  if (val == undefined || val === true || val === false) {
    val = "off";
  }
  config.enableAds = val;
  if (!nosave) saveToCookie();
}

export function setRepeatQuotes(val, nosave) {
  if (val == undefined || val === true || val === false) {
    val = "off";
  }
  config.repeatQuotes = val;
  if (!nosave) saveToCookie();
}

//flip colors
export function setFlipTestColors(flip, nosave) {
  if (flip == undefined) {
    flip = false;
  }
  config.flipTestColors = flip;
  TestUI.flipColors(flip);
  if (!nosave) saveToCookie();
}

export function toggleFlipTestColors() {
  config.flipTestColors = !config.flipTestColors;
  TestUI.flipColors(config.flipTestColors);
  saveToCookie();
}

//extra color
export function setColorfulMode(extra, nosave) {
  if (extra == undefined) {
    extra = false;
  }
  config.colorfulMode = extra;
  TestUI.colorful(extra);
  if (!nosave) saveToCookie();
}

export function toggleColorfulMode() {
  config.colorfulMode = !config.colorfulMode;
  TestUI.colorful(config.colorfulMode);
  saveToCookie();
}

//strict space
export function setStrictSpace(val, nosave) {
  if (val == undefined) {
    val = false;
  }
  config.strictSpace = val;
  if (!nosave) saveToCookie();
}

export function toggleStrictSpace() {
  config.strictSpace = !config.strictSpace;
  saveToCookie();
}

//opposite shift space
export function setOppositeShiftMode(val, nosave) {
  if (val == undefined) {
    val = "off";
  }
  config.oppositeShiftMode = val;
  if (!nosave) saveToCookie();
}

export function setPageWidth(val, nosave) {
  if (val == null || val == undefined) {
    val = "100";
  }
  config.pageWidth = val;
  $("#centerContent").removeClass("wide125");
  $("#centerContent").removeClass("wide150");
  $("#centerContent").removeClass("wide200");
  $("#centerContent").removeClass("widemax");

  if (val !== "100") {
    $("#centerContent").addClass("wide" + val);
  }
  if (!nosave) saveToCookie();
}

export function setCaretStyle(caretStyle, nosave) {
  if (caretStyle == null || caretStyle == undefined) {
    caretStyle = "default";
  }
  config.caretStyle = caretStyle;
  $("#caret").removeClass("off");
  $("#caret").removeClass("default");
  $("#caret").removeClass("underline");
  $("#caret").removeClass("outline");
  $("#caret").removeClass("block");
  $("#caret").removeClass("carrot");

  if (caretStyle == "off") {
    $("#caret").addClass("off");
  } else if (caretStyle == "default") {
    $("#caret").addClass("default");
  } else if (caretStyle == "block") {
    $("#caret").addClass("block");
  } else if (caretStyle == "outline") {
    $("#caret").addClass("outline");
  } else if (caretStyle == "underline") {
    $("#caret").addClass("underline");
  } else if (caretStyle == "carrot") {
    $("#caret").addClass("carrot");
  }
  if (!nosave) saveToCookie();
}

export function setPaceCaretStyle(caretStyle, nosave) {
  if (caretStyle == null || caretStyle == undefined) {
    caretStyle = "default";
  }
  config.paceCaretStyle = caretStyle;
  $("#paceCaret").removeClass("off");
  $("#paceCaret").removeClass("default");
  $("#paceCaret").removeClass("underline");
  $("#paceCaret").removeClass("outline");
  $("#paceCaret").removeClass("block");

  if (caretStyle == "off") {
    $("#paceCaret").addClass("off");
  } else if (caretStyle == "default") {
    $("#paceCaret").addClass("default");
  } else if (caretStyle == "block") {
    $("#paceCaret").addClass("block");
  } else if (caretStyle == "outline") {
    $("#paceCaret").addClass("outline");
  } else if (caretStyle == "underline") {
    $("#paceCaret").addClass("underline");
  }
  if (!nosave) saveToCookie();
}

export function setShowTimerProgress(timer, nosave) {
  if (timer == null || timer == undefined) {
    timer = false;
  }
  config.showTimerProgress = timer;
  if (config.showTimerProgress) {
    TimerProgress.show();
  } else {
    TimerProgress.hide();
  }
  if (!nosave) saveToCookie();
}

export function toggleShowTimerProgress() {
  config.showTimerProgress = !config.showTimerProgress;
  if (config.showTimerProgress) {
    TimerProgress.show();
  } else {
    TimerProgress.hide();
  }
  saveToCookie();
}

export function setShowLiveWpm(live, nosave) {
  if (live == null || live == undefined) {
    live = false;
  }
  config.showLiveWpm = live;
  if (live) {
    LiveWpm.show();
  } else {
    LiveWpm.hide();
  }
  if (!nosave) saveToCookie();
}

export function toggleShowLiveWpm() {
  config.showLiveWpm = !config.showLiveWpm;
  if (config.showLiveWpm) {
    LiveWpm.show();
  } else {
    LiveWpm.hide();
  }
  saveToCookie();
}

export function setShowLiveAcc(live, nosave) {
  if (live == null || live == undefined) {
    live = false;
  }
  config.showLiveAcc = live;
  if (live) {
    LiveAcc.show();
  } else {
    LiveAcc.hide();
  }
  if (!nosave) saveToCookie();
}

export function toggleLiveAcc() {
  config.showLiveAcc = !config.showLiveAcc;
  if (config.showLiveAcc) {
    LiveAcc.show();
  } else {
    LiveAcc.hide();
  }
  saveToCookie();
}

export function setHighlightMode(mode, nosave) {
  if (
    mode === "word" &&
    (Funbox.active === "nospace" ||
      Funbox.active === "read_ahead" ||
      Funbox.active === "read_ahead_easy" ||
      Funbox.active === "read_ahead_hard")
  ) {
    Notifications.add("Can't use word highlight with this funbox", 0);
    return;
  }
  if (mode == null || mode == undefined) {
    mode = "letter";
  }
  config.highlightMode = mode;
  if (!nosave) saveToCookie();
}

export function setHideExtraLetters(val, nosave) {
  if (val == null || val == undefined) {
    val = false;
  }
  config.hideExtraLetters = val;
  if (!nosave) saveToCookie();
}

export function toggleHideExtraLetters() {
  config.hideExtraLetters = !config.hideExtraLetters;
  saveToCookie();
}

export function setTimerStyle(style, nosave) {
  if (style == null || style == undefined) {
    style = "bar";
  }
  config.timerStyle = style;
  if (!nosave) saveToCookie();
}

export function setTimerColor(color, nosave) {
  if (color == null || color == undefined) {
    color = "black";
  }
  config.timerColor = color;

  $("#timer").removeClass("timerSub");
  $("#timer").removeClass("timerText");
  $("#timer").removeClass("timerMain");

  $("#timerNumber").removeClass("timerSub");
  $("#timerNumber").removeClass("timerText");
  $("#timerNumber").removeClass("timerMain");

  $("#largeLiveWpmAndAcc").removeClass("timerSub");
  $("#largeLiveWpmAndAcc").removeClass("timerText");
  $("#largeLiveWpmAndAcc").removeClass("timerMain");

  $("#miniTimerAndLiveWpm").removeClass("timerSub");
  $("#miniTimerAndLiveWpm").removeClass("timerText");
  $("#miniTimerAndLiveWpm").removeClass("timerMain");

  if (color === "main") {
    $("#timer").addClass("timerMain");
    $("#timerNumber").addClass("timerMain");
    $("#largeLiveWpmAndAcc").addClass("timerMain");
    $("#miniTimerAndLiveWpm").addClass("timerMain");
  } else if (color === "sub") {
    $("#timer").addClass("timerSub");
    $("#timerNumber").addClass("timerSub");
    $("#largeLiveWpmAndAcc").addClass("timerSub");
    $("#miniTimerAndLiveWpm").addClass("timerSub");
  } else if (color === "text") {
    $("#timer").addClass("timerText");
    $("#timerNumber").addClass("timerText");
    $("#largeLiveWpmAndAcc").addClass("timerText");
    $("#miniTimerAndLiveWpm").addClass("timerText");
  }

  if (!nosave) saveToCookie();
}
export function setTimerOpacity(opacity, nosave) {
  if (opacity == null || opacity == undefined) {
    opacity = 0.25;
  }
  config.timerOpacity = opacity;
  if (!nosave) saveToCookie();
}

//key tips
export function setKeyTips(keyTips, nosave) {
  config.showKeyTips = keyTips;
  if (config.showKeyTips) {
    $("#bottom .keyTips").removeClass("hidden");
  } else {
    $("#bottom .keyTips").addClass("hidden");
  }
  if (!nosave) saveToCookie();
}

export function toggleKeyTips() {
  config.showKeyTips = !config.showKeyTips;
  if (config.showKeyTips) {
    $("#bottom .keyTips").removeClass("hidden");
  } else {
    $("#bottom .keyTips").addClass("hidden");
  }
  saveToCookie();
}

//mode
export function setTimeConfig(time, nosave) {
  if (time === null || isNaN(time) || time < 0) {
    time = 15;
  }
  time = parseInt(time);
  if (!nosave) setMode("time", nosave);
  config.time = time;
  $("#top .config .time .text-button").removeClass("active");
  if (![15, 30, 60, 120].includes(time)) {
    time = "custom";
  }
  $("#top .config .time .text-button[timeConfig='" + time + "']").addClass(
    "active"
  );
  if (!nosave) saveToCookie();
}

//quote length
export function setQuoteLength(len, nosave, multipleMode) {
  if (Array.isArray(len)) {
    //config load
    if (len.length === 1 && len[0] === -1) len = [1];
    config.quoteLength = len;
  } else {
    if (!Array.isArray(config.quoteLength)) config.quoteLength = [];
    if (len === null || isNaN(len) || len < -2 || len > 3) {
      len = 1;
    }
    len = parseInt(len);
    if (multipleMode) {
      if (!config.quoteLength.includes(len)) config.quoteLength.push(len);
    } else {
      config.quoteLength = [len];
    }
  }
  // if (!nosave) setMode("quote", nosave);
  $("#top .config .quoteLength .text-button").removeClass("active");
  config.quoteLength.forEach((ql) => {
    $(
      "#top .config .quoteLength .text-button[quoteLength='" + ql + "']"
    ).addClass("active");
  });
  if (!nosave) saveToCookie();
}

export function setWordCount(wordCount, nosave) {
  if (wordCount === null || isNaN(wordCount) || wordCount < 0) {
    wordCount = 10;
  }
  wordCount = parseInt(wordCount);
  if (!nosave) setMode("words", nosave);
  config.words = wordCount;
  $("#top .config .wordCount .text-button").removeClass("active");
  if (![10, 25, 50, 100, 200].includes(wordCount)) {
    wordCount = "custom";
  }
  $(
    "#top .config .wordCount .text-button[wordCount='" + wordCount + "']"
  ).addClass("active");
  if (!nosave) saveToCookie();
}

//caret
export function setSmoothCaret(mode, nosave) {
  config.smoothCaret = mode;
  if (!nosave) saveToCookie();
  if (mode) {
    $("#caret").css("animation-name", "caretFlashSmooth");
  } else {
    $("#caret").css("animation-name", "caretFlashHard");
  }
}

export function toggleSmoothCaret() {
  config.smoothCaret = !config.smoothCaret;
  saveToCookie();
  if (config.smoothCaret) {
    $("#caret").css("animation-name", "caretFlashSmooth");
  } else {
    $("#caret").css("animation-name", "caretFlashHard");
  }
}

//startgraphsatzero
export function toggleStartGraphsAtZero() {
  config.startGraphsAtZero = !config.startGraphsAtZero;
  saveToCookie();
}

export function setStartGraphsAtZero(mode, nosave) {
  config.startGraphsAtZero = mode;
  if (!nosave) saveToCookie();
}

//linescroll
export function setSmoothLineScroll(mode, nosave) {
  config.smoothLineScroll = mode;
  if (!nosave) saveToCookie();
}

export function toggleSmoothLineScroll() {
  config.smoothLineScroll = !config.smoothLineScroll;
  saveToCookie();
}

//quick tab
export function setQuickTabMode(mode, nosave) {
  config.quickTab = mode;
  if (!config.quickTab) {
    $("#restartTestButton").removeClass("hidden");
    $("#restartTestButton").css("opacity", 1);
    $("#bottom .keyTips")
      .html(`<key>tab</key> and <key>enter</key> / <key>space</key> - restart test<br>
      <key>esc</key> - command line`);
  } else {
    $("#restartTestButton").addClass("hidden");
    $("#bottom .keyTips").html(`<key>tab</key> - restart test<br>
      <key>esc</key> - command line`);
  }
  if (!nosave) saveToCookie();
}

export function toggleQuickTabMode() {
  console.log("before change");
  console.log(config.quickTab);
  config.quickTab = !config.quickTab;
  if (!config.quickTab) {
    $("#restartTestButton").removeClass("hidden");
    $("#restartTestButton").css("opacity", 1);
    $("#bottom .keyTips")
      .html(`<key>tab</key> and <key>enter</key> / <key>space</key> - restart test<br>
      <key>esc</key> - command line`);
  } else {
    $("#restartTestButton").addClass("hidden");
    $("#bottom .keyTips").html(`<key>tab</key> - restart test<br>
      <key>esc</key> - command line`);
  }
  console.log("after change");
  console.log(config.quickTab);
  console.log("before save");
  console.log(config.quickTab);
  saveToCookie();
  console.log("after save");
  console.log(config.quickTab);
}

export function previewFontFamily(font) {
  if (font == undefined) {
    font = "Roboto_Mono";
  }
  document.documentElement.style.setProperty(
    "--font",
    '"' + font.replace(/_/g, " ") + '"'
  );
}

//font family
export function setFontFamily(font, nosave) {
  if (font == undefined || font === "") {
    font = "Roboto_Mono";
    Notifications.add(
      "Empty input received, reverted to the default font.",
      0,
      3,
      "Custom font"
    );
  }
  if (!isConfigKeyValid(font)) {
    Notifications.add(
      `Invalid font name value: "${font}".`,
      -1,
      3,
      "Custom font"
    );
    return;
  }
  config.fontFamily = font;
  document.documentElement.style.setProperty(
    "--font",
    '"' + font.replace(/_/g, " ") + '"'
  );
  ChartController.setDefaultFontFamily(font);
  if (!nosave) saveToCookie();
}

//freedom
export function setFreedomMode(freedom, nosave) {
  if (freedom == null) {
    freedom = false;
  }
  config.freedomMode = freedom;
  if (config.freedomMode && config.confidenceMode !== "off") {
    config.confidenceMode = "off";
  }
  if (!nosave) saveToCookie();
}

export function toggleFreedomMode() {
  config.freedomMode = !config.freedomMode;
  if (config.freedomMode && config.confidenceMode !== "off") {
    config.confidenceMode = false;
  }
  saveToCookie();
}

export function setConfidenceMode(cm, nosave) {
  if (cm == undefined) {
    cm = "off";
  }
  config.confidenceMode = cm;
  if (config.confidenceMode !== "off") {
    config.freedomMode = false;
    config.stopOnError = "off";
  }

  TestUI.updateModesNotice();
  if (!nosave) saveToCookie();
}

export function toggleIndicateTypos() {
  let it = !config.indicateTypos;
  if (it == undefined) {
    it = false;
  }
  config.indicateTypos = it;
  saveToCookie();
}

export function setIndicateTypos(it, nosave) {
  if (it == undefined) {
    it = false;
  }
  config.indicateTypos = it;
  if (!nosave) saveToCookie();
}

export function setCustomTheme(boolean, nosave) {
  if (boolean !== undefined) config.customTheme = boolean;
  if (boolean) {
    ThemeController.set("custom");
  } else if (!boolean && !nosave) {
    ThemeController.set(config.theme);
  }
  if (!nosave) saveToCookie();
}

export function setTheme(name, nosave) {
  config.theme = name;
  setCustomTheme(false, true, true);
  ThemeController.set(config.theme);
  if (!nosave) saveToCookie();
}

export function setRandomTheme(val, nosave) {
  if (val === undefined || val === true || val === false) {
    val = "off";
  }
  if (val === "off") {
    ThemeController.clearRandom();
  }
  config.randomTheme = val;
  if (!nosave) saveToCookie();
}

export function toggleCustomTheme(nosave) {
  if (config.customTheme) {
    setCustomTheme(false);
    ThemeController.set(config.theme);
  } else {
    setCustomTheme(true);
    ThemeController.set("custom");
  }
  if (!nosave) saveToCookie();
}

export function setCustomThemeColors(colors, nosave) {
  if (colors !== undefined) {
    config.customThemeColors = colors;
    // ThemeController.set("custom");
    // applyCustomThemeColors();
  }
  if (!nosave) saveToCookie();
}

export function setLanguage(language, nosave) {
  if (language == null || language == undefined) {
    language = "english";
  }
  config.language = language;
  try {
    firebase.analytics().logEvent("changedLanguage", {
      language: language,
    });
  } catch (e) {
    console.log("Analytics unavailable");
  }
  if (!nosave) saveToCookie();
}

export function toggleMonkey(nosave) {
  config.monkey = !config.monkey;
  if (config.monkey) {
    $("#monkey").removeClass("hidden");
  } else {
    $("#monkey").addClass("hidden");
  }
  if (!nosave) saveToCookie();
}

export function setMonkey(monkey, nosave) {
  if (monkey === null || monkey === undefined) {
    monkey = false;
  }
  config.monkey = monkey;
  if (config.monkey) {
    $("#monkey").removeClass("hidden");
  } else {
    $("#monkey").addClass("hidden");
  }
  if (!nosave) saveToCookie();
}

export function setCapsLockBackspace(capsLockBackspace, nosave) {
  if (capsLockBackspace === null || capsLockBackspace === undefined) {
    capsLockBackspace = false;
  }
  config.capsLockBackspace = capsLockBackspace;
  if (!nosave) saveToCookie();
}

export function toggleCapsLockBackspace() {
  setCapsLockBackspace(!config.capsLockBackspace, false);
}

export function setKeymapMode(mode, nosave) {
  if (mode == null || mode == undefined) {
    mode = "off";
  }
  $(".active-key").removeClass("active-key");
  $(".keymap-key").attr("style", "");
  config.keymapMode = mode;
  if (!nosave) TestLogic.restart(false, nosave);
  if (!nosave) saveToCookie();
}

export function setKeymapStyle(style, nosave) {
  $(".keymap").removeClass("matrix");
  $(".keymap").removeClass("split");
  $(".keymap").removeClass("split_matrix");

  if (style == null || style == undefined) {
    style = "staggered";
  }

  if (style === "matrix") {
    $(".keymap").addClass("matrix");
  } else if (style === "split") {
    $(".keymap").addClass("split");
  } else if (style === "split_matrix") {
    $(".keymap").addClass("split_matrix");
  }
  config.keymapStyle = style;
  if (!nosave) saveToCookie();
}

export function setKeymapLayout(layout, nosave) {
  if (layout == null || layout == undefined) {
    layout = "qwerty";
  }
  config.keymapLayout = layout;
  Keymap.refreshKeys(layout, setKeymapLayout);
  if (!nosave) saveToCookie();
}

export function setLayout(layout, nosave) {
  if (layout == null || layout == undefined) {
    layout = "qwerty";
  }
  config.layout = layout;
  TestUI.updateModesNotice();
  if (config.keymapLayout === "overrideSync") {
    Keymap.refreshKeys(config.keymapLayout, setKeymapLayout);
  }
  if (!nosave) saveToCookie();
}

export function setSavedLayout(layout, nosave) {
  if (layout == null || layout == undefined) {
    layout = "qwerty";
  }
  config.savedLayout = layout;
  setLayout(layout, nosave);
}

export function setFontSize(fontSize, nosave) {
  if (fontSize == null || fontSize == undefined) {
    fontSize = 1;
  }
  config.fontSize = fontSize;
  $("#words").removeClass("size125");
  $("#caret, #paceCaret").removeClass("size125");
  $("#words").removeClass("size15");
  $("#caret, #paceCaret").removeClass("size15");
  $("#words").removeClass("size2");
  $("#caret, #paceCaret").removeClass("size2");
  $("#words").removeClass("size3");
  $("#caret, #paceCaret").removeClass("size3");

  $("#miniTimerAndLiveWpm").removeClass("size125");
  $("#miniTimerAndLiveWpm").removeClass("size15");
  $("#miniTimerAndLiveWpm").removeClass("size2");
  $("#miniTimerAndLiveWpm").removeClass("size3");

  if (fontSize == 125) {
    $("#words").addClass("size125");
    $("#caret, #paceCaret").addClass("size125");
    $("#miniTimerAndLiveWpm").addClass("size125");
  } else if (fontSize == 15) {
    $("#words").addClass("size15");
    $("#caret, #paceCaret").addClass("size15");
    $("#miniTimerAndLiveWpm").addClass("size15");
  } else if (fontSize == 2) {
    $("#words").addClass("size2");
    $("#caret, #paceCaret").addClass("size2");
    $("#miniTimerAndLiveWpm").addClass("size2");
  } else if (fontSize == 3) {
    $("#words").addClass("size3");
    $("#caret, #paceCaret").addClass("size3");
    $("#miniTimerAndLiveWpm").addClass("size3");
  }
  if (!nosave) saveToCookie();
}

export function setCustomBackground(value, nosave) {
  if (value == null || value == undefined) {
    value = "";
  }
<<<<<<< HEAD
  if (
    /(https|http):\/\/(www\.|).+\..+\/.+(\.png|\.gif|\.jpeg|\.jpg)/gi.test(
      value
    ) ||
    value == ""
  ) {
=======
  value = value.trim();
  if( /(https|http):\/\/(www\.|).+\..+\/.+(\.png|\.gif|\.jpeg|\.jpg)/gi.test(value) || value == ""){
>>>>>>> ec7ed790
    config.customBackground = value;
    ThemeController.applyCustomBackground();
    if (!nosave) saveToCookie();
  } else {
    Notifications.add("Invalid custom background URL", 0);
  }
}

export function setCustomBackgroundSize(value, nosave) {
  if (value != "cover" && value != "contain") {
    value = "cover";
  }
  config.customBackgroundSize = value;
  ThemeController.applyCustomBackgroundSize();
  if (!nosave) saveToCookie();
}

export function apply(configObj) {
  if (configObj == null || configObj == undefined) {
    Notifications.add("Could not apply config", -1, 3);
    return;
  }
  Object.keys(defaultConfig).forEach((configKey) => {
    if (configObj[configKey] === undefined) {
      configObj[configKey] = defaultConfig[configKey];
    }
  });
  if (configObj && configObj != null && configObj != "null") {
    setTheme(configObj.theme, true);
    setCustomThemeColors(configObj.customThemeColors, true);
    setCustomTheme(configObj.customTheme, true, true);
    setCustomBackground(configObj.customBackground, true);
    setCustomBackgroundSize(configObj.customBackgroundSize, true);
    setQuickTabMode(configObj.quickTab, true);
    setKeyTips(configObj.showKeyTips, true);
    setTimeConfig(configObj.time, true);
    setQuoteLength(configObj.quoteLength, true);
    setWordCount(configObj.words, true);
    setLanguage(configObj.language, true);
    setCapsLockBackspace(configObj.capsLockBackspace, true);
    setSavedLayout(configObj.savedLayout, true);
    setFontSize(configObj.fontSize, true);
    setFreedomMode(configObj.freedomMode, true);
    setCaretStyle(configObj.caretStyle, true);
    setPaceCaretStyle(configObj.paceCaretStyle, true);
    setDifficulty(configObj.difficulty, true);
    setBlindMode(configObj.blindMode, true);
    setQuickEnd(configObj.quickEnd, true);
    setFlipTestColors(configObj.flipTestColors, true);
    setColorfulMode(configObj.colorfulMode, true);
    setConfidenceMode(configObj.confidenceMode, true);
    setIndicateTypos(configObj.indicateTypos, true);
    setTimerStyle(configObj.timerStyle, true);
    setTimerColor(configObj.timerColor, true);
    setTimerOpacity(configObj.timerOpacity, true);
    setKeymapMode(configObj.keymapMode, true);
    setKeymapStyle(configObj.keymapStyle, true);
    setKeymapLayout(configObj.keymapLayout, true);
    setFontFamily(configObj.fontFamily, true);
    setSmoothCaret(configObj.smoothCaret, true);
    setSmoothLineScroll(configObj.smoothLineScroll, true);
    setShowLiveWpm(configObj.showLiveWpm, true);
    setShowLiveAcc(configObj.showLiveAcc, true);
    setShowTimerProgress(configObj.showTimerProgress, true);
    setAlwaysShowDecimalPlaces(configObj.alwaysShowDecimalPlaces, true);
    setAlwaysShowWordsHistory(configObj.alwaysShowWordsHistory, true);
    setSingleListCommandLine(configObj.singleListCommandLine, true);
    setPlaySoundOnError(configObj.playSoundOnError, true);
    setPlaySoundOnClick(configObj.playSoundOnClick, true);
    setStopOnError(configObj.stopOnError, true);
    setFavThemes(configObj.favThemes, true);
    setRandomTheme(configObj.randomTheme, true);
    setShowAllLines(configObj.showAllLines, true);
    setSwapEscAndTab(configObj.swapEscAndTab, true);
    setShowOutOfFocusWarning(configObj.showOutOfFocusWarning, true);
    setPaceCaret(configObj.paceCaret, true);
    setPaceCaretCustomSpeed(configObj.paceCaretCustomSpeed, true);
    setPageWidth(configObj.pageWidth, true);
    setChartAccuracy(configObj.chartAccuracy, true);
    setChartStyle(configObj.chartStyle, true);
    setMinWpm(configObj.minWpm, true);
    setMinWpmCustomSpeed(configObj.minWpmCustomSpeed, true);
    setMinAcc(configObj.minAcc, true);
    setMinAccCustom(configObj.minAccCustom, true);
    setNumbers(configObj.numbers, true);
    setPunctuation(configObj.punctuation, true);
    setHighlightMode(configObj.highlightMode, true);
    setAlwaysShowCPM(configObj.alwaysShowCPM, true);
    setHideExtraLetters(configObj.hideExtraLetters, true);
    setStartGraphsAtZero(configObj.startGraphsAtZero, true);
    setStrictSpace(configObj.strictSpace, true);
    setOppositeShiftMode(configObj.oppositeShiftMode, true);
    setMode(configObj.mode, true);
    setMonkey(configObj.monkey, true);
    setRepeatQuotes(configObj.repeatQuotes, true);

    LanguagePicker.setActiveGroup();

    try {
      setEnableAds(configObj.enableAds, true);
      let addemo = false;
      if (
        firebase.app().options.projectId === "monkey-type-dev-67af4" ||
        window.location.hostname === "localhost"
      ) {
        addemo = true;
      }

      if (config.enableAds === "max" || config.enableAds === "on") {
        if (config.enableAds === "max") {
          window["nitroAds"].createAd("nitropay_ad_left", {
            refreshLimit: 10,
            refreshTime: 30,
            renderVisibleOnly: false,
            refreshVisibleOnly: true,
            sizes: [["160", "600"]],
            report: {
              enabled: true,
              wording: "Report Ad",
              position: "bottom-right",
            },
            mediaQuery: "(min-width: 1330px)",
            demo: addemo,
          });
          $("#nitropay_ad_left").removeClass("hidden");

          window["nitroAds"].createAd("nitropay_ad_right", {
            refreshLimit: 10,
            refreshTime: 30,
            renderVisibleOnly: false,
            refreshVisibleOnly: true,
            sizes: [["160", "600"]],
            report: {
              enabled: true,
              wording: "Report Ad",
              position: "bottom-right",
            },
            mediaQuery: "(min-width: 1330px)",
            demo: addemo,
          });
          $("#nitropay_ad_right").removeClass("hidden");
        } else {
          $("#nitropay_ad_left").remove();
          $("#nitropay_ad_right").remove();
        }

        window["nitroAds"].createAd("nitropay_ad_footer", {
          refreshLimit: 10,
          refreshTime: 30,
          renderVisibleOnly: false,
          refreshVisibleOnly: true,
          sizes: [["970", "90"]],
          report: {
            enabled: true,
            wording: "Report Ad",
            position: "bottom-right",
          },
          mediaQuery: "(min-width: 1025px)",
          demo: addemo,
        });
        $("#nitropay_ad_footer").removeClass("hidden");

        window["nitroAds"].createAd("nitropay_ad_footer2", {
          refreshLimit: 10,
          refreshTime: 30,
          renderVisibleOnly: false,
          refreshVisibleOnly: true,
          sizes: [["728", "90"]],
          report: {
            enabled: true,
            wording: "Report Ad",
            position: "bottom-right",
          },
          mediaQuery: "(min-width: 730px) and (max-width: 1024px)",
          demo: addemo,
        });
        $("#nitropay_ad_footer2").removeClass("hidden");

        window["nitroAds"].createAd("nitropay_ad_footer3", {
          refreshLimit: 10,
          refreshTime: 30,
          renderVisibleOnly: false,
          refreshVisibleOnly: true,
          sizes: [["320", "50"]],
          report: {
            enabled: true,
            wording: "Report Ad",
            position: "bottom-right",
          },
          mediaQuery: "(max-width: 730px)",
          demo: addemo,
        });
        $("#nitropay_ad_footer3").removeClass("hidden");

        window["nitroAds"].createAd("nitropay_ad_about", {
          refreshLimit: 10,
          refreshTime: 30,
          renderVisibleOnly: false,
          refreshVisibleOnly: true,
          report: {
            enabled: true,
            wording: "Report Ad",
            position: "bottom-right",
          },
          demo: addemo,
        });
        $("#nitropay_ad_about").removeClass("hidden");

        window["nitroAds"].createAd("nitropay_ad_settings1", {
          refreshLimit: 10,
          refreshTime: 30,
          renderVisibleOnly: false,
          refreshVisibleOnly: true,
          report: {
            enabled: true,
            wording: "Report Ad",
            position: "bottom-right",
          },
          demo: addemo,
        });
        $("#nitropay_ad_settings1").removeClass("hidden");

        window["nitroAds"].createAd("nitropay_ad_settings2", {
          refreshLimit: 10,
          refreshTime: 30,
          renderVisibleOnly: false,
          refreshVisibleOnly: true,
          report: {
            enabled: true,
            wording: "Report Ad",
            position: "bottom-right",
          },
          demo: addemo,
        });
        $("#nitropay_ad_settings2").removeClass("hidden");

        window["nitroAds"].createAd("nitropay_ad_account", {
          refreshLimit: 10,
          refreshTime: 30,
          renderVisibleOnly: false,
          refreshVisibleOnly: true,
          report: {
            enabled: true,
            wording: "Report Ad",
            position: "bottom-right",
          },
          demo: addemo,
        });
        $("#nitropay_ad_account").removeClass("hidden");
      } else {
        $(".footerads").remove();
        $("#nitropay_ad_left").remove();
        $("#nitropay_ad_right").remove();
        $("#nitropay_ad_footer").remove();
        $("#nitropay_ad_footer2").remove();
        $("#nitropay_ad_footer3").remove();
        $("#nitropay_ad_settings1").remove();
        $("#nitropay_ad_settings2").remove();
        $("#nitropay_ad_account").remove();
        $("#nitropay_ad_about").remove();
      }
    } catch (e) {
      Notifications.add("Error initialising ads: " + e.message);
      console.log("error initialising ads " + e.message);
      $(".footerads").remove();
      $("#nitropay_ad_left").remove();
      $("#nitropay_ad_right").remove();
      $("#nitropay_ad_footer").remove();
      $("#nitropay_ad_footer2").remove();
      $("#nitropay_ad_footer3").remove();
      $("#nitropay_ad_settings1").remove();
      $("#nitropay_ad_settings2").remove();
      $("#nitropay_ad_account").remove();
      $("#nitropay_ad_about").remove();
    }
  }
  TestUI.updateModesNotice();
}

export function reset() {
  config = {
    ...defaultConfig,
  };
  apply();
  saveToCookie();
}

export function loadFromCookie() {
  console.log("loading cookie config");
  // let newConfig = $.cookie("config");
  let newConfig = Misc.getCookie("config");
  if (newConfig !== undefined && newConfig !== "") {
    try {
      newConfig = JSON.parse(newConfig);
    } catch (e) {
      newConfig = {};
    }
    apply(newConfig);
    console.log("applying cookie config");
    cookieConfig = newConfig;
    saveToCookie(true);
    console.log("saving cookie config");
  }
  TestLogic.restart(false, true);
  loadDone();
}

export let loadPromise = new Promise((v) => {
  loadDone = v;
});

export default config;<|MERGE_RESOLUTION|>--- conflicted
+++ resolved
@@ -1353,17 +1353,13 @@
   if (value == null || value == undefined) {
     value = "";
   }
-<<<<<<< HEAD
+  value = value.trim();
   if (
     /(https|http):\/\/(www\.|).+\..+\/.+(\.png|\.gif|\.jpeg|\.jpg)/gi.test(
       value
     ) ||
     value == ""
   ) {
-=======
-  value = value.trim();
-  if( /(https|http):\/\/(www\.|).+\..+\/.+(\.png|\.gif|\.jpeg|\.jpg)/gi.test(value) || value == ""){
->>>>>>> ec7ed790
     config.customBackground = value;
     ThemeController.applyCustomBackground();
     if (!nosave) saveToCookie();
