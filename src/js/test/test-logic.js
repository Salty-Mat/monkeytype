import * as TestUI from "./test-ui";
import * as ManualRestart from "./manual-restart-tracker";
import Config, * as UpdateConfig from "./config";
import * as Misc from "./misc";
import * as Notifications from "./notifications";
import * as CustomText from "./custom-text";
import * as TestStats from "./test-stats";
import * as PractiseWords from "./practise-words";
import * as ShiftTracker from "./shift-tracker";
import * as Focus from "./focus";
import * as Funbox from "./funbox";
import * as Keymap from "./keymap";
import * as ThemeController from "./theme-controller";
import * as PaceCaret from "./pace-caret";
import * as Caret from "./caret";
import * as LiveWpm from "./live-wpm";
import * as LiveAcc from "./live-acc";
import * as LiveBurst from "./live-burst";
import * as TimerProgress from "./timer-progress";
import * as UI from "./ui";
import * as QuoteSearchPopup from "./quote-search-popup";
import * as QuoteSubmitPopup from "./quote-submit-popup";
import * as PbCrown from "./pb-crown";
import * as TestTimer from "./test-timer";
import * as OutOfFocus from "./out-of-focus";
import * as AccountButton from "./account-button";
import * as DB from "./db";
import * as Replay from "./replay.js";
import axiosInstance from "./axios-instance";
import * as MonkeyPower from "./monkey-power";
import * as Poetry from "./poetry.js";
import * as Wikipedia from "./wikipedia.js";
import * as TodayTracker from "./today-tracker";
import * as WeakSpot from "./weak-spot";
import * as Wordset from "./wordset";
import * as ChallengeContoller from "./challenge-controller";
import * as QuoteRatePopup from "./quote-rate-popup";
import * as BritishEnglish from "./british-english";
import * as LazyMode from "./lazy-mode";
import * as Tribe from "./tribe";
import * as TribeResults from "./tribe-results";
import * as Result from "./result";
import * as TribeDelta from "./tribe-delta";

const objecthash = require("node-object-hash")().hash;

export let glarsesMode = false;

let failReason = "";

export function toggleGlarses() {
  glarsesMode = true;
  console.log(
    "Glarses Mode On - test result will be hidden. You can check the stats in the console (here)"
  );
  console.log("To disable Glarses Mode refresh the page.");
}

export let notSignedInLastResult = null;

export function clearNotSignedInResult() {
  notSignedInLastResult = null;
}

export function setNotSignedInUid(uid) {
  notSignedInLastResult.uid = uid;
  delete notSignedInLastResult.hash;
  notSignedInLastResult.hash = objecthash(notSignedInLastResult);
}

class Words {
  constructor() {
    this.list = [];
    this.length = 0;
    this.currentIndex = 0;
  }
  get(i, raw = false) {
    if (i === undefined) {
      return this.list;
    } else {
      if (raw) {
        return this.list[i]?.replace(/[.?!":\-,]/g, "")?.toLowerCase();
      } else {
        return this.list[i];
      }
    }
  }
  getCurrent() {
    return this.list[this.currentIndex];
  }
  getLast() {
    return this.list[this.list.length - 1];
  }
  push(word) {
    this.list.push(word);
    this.length = this.list.length;
  }
  reset() {
    this.list = [];
    this.currentIndex = 0;
    this.length = this.list.length;
  }
  resetCurrentIndex() {
    this.currentIndex = 0;
  }
  decreaseCurrentIndex() {
    this.currentIndex--;
  }
  increaseCurrentIndex() {
    this.currentIndex++;
  }
  clean() {
    for (let s of this.list) {
      if (/ +/.test(s)) {
        let id = this.list.indexOf(s);
        let tempList = s.split(" ");
        this.list.splice(id, 1);
        for (let i = 0; i < tempList.length; i++) {
          this.list.splice(id + i, 0, tempList[i]);
        }
      }
    }
  }
}

class Input {
  constructor() {
    this.current = "";
    this.history = [];
    this.length = 0;
  }

  reset() {
    this.current = "";
    this.history = [];
    this.length = 0;
  }

  resetHistory() {
    this.history = [];
    this.length = 0;
  }

  setCurrent(val) {
    this.current = val;
    this.length = this.current.length;
  }

  appendCurrent(val) {
    this.current += val;
    this.length = this.current.length;
  }

  resetCurrent() {
    this.current = "";
  }

  getCurrent() {
    return this.current;
  }

  pushHistory() {
    this.history.push(this.current);
    this.historyLength = this.history.length;
    this.resetCurrent();
  }

  popHistory() {
    return this.history.pop();
  }

  getHistory(i) {
    if (i === undefined) {
      return this.history;
    } else {
      return this.history[i];
    }
  }

  getHistoryLast() {
    return this.history[this.history.length - 1];
  }
}

class Corrected {
  constructor() {
    this.current = "";
    this.history = [];
  }
  setCurrent(val) {
    this.current = val;
  }

  appendCurrent(val) {
    this.current += val;
  }

  resetCurrent() {
    this.current = "";
  }

  resetHistory() {
    this.history = [];
  }

  reset() {
    this.resetCurrent();
    this.resetHistory();
  }

  getHistory(i) {
    return this.history[i];
  }

  popHistory() {
    return this.history.pop();
  }

  pushHistory() {
    this.history.push(this.current);
    this.current = "";
  }
}

export let active = false;
export let words = new Words();
export let input = new Input();
export let corrected = new Corrected();
export let currentWordIndex = 0;
export let isRepeated = false;
export let isPaceRepeat = false;
export let lastTestWpm = 0;
export let hasTab = false;
export let randomQuote = null;
export let bailout = false;

export function setActive(tf) {
  active = tf;
  if (!tf) MonkeyPower.reset();
}

export function setRepeated(tf) {
  isRepeated = tf;
}

export function setPaceRepeat(tf) {
  isPaceRepeat = tf;
}

export function setHasTab(tf) {
  hasTab = tf;
}

export function setBailout(tf) {
  bailout = tf;
}

export function setRandomQuote(rq) {
  randomQuote = rq;
}

let spanishSentenceTracker = "";
export function punctuateWord(previousWord, currentWord, index, maxindex) {
  let word = currentWord;

  let currentLanguage = Config.language.split("_")[0];

  let lastChar = Misc.getLastChar(previousWord);

  if (Config.funbox === "58008") {
    if (currentWord.length > 3) {
      if (Math.random() < 0.75) {
        let special = ["/", "*", "-", "+"][Math.floor(Math.random() * 4)];
        word = Misc.setCharAt(word, Math.floor(word.length / 2), special);
      }
    }
  } else {
    if (
      (index == 0 || lastChar == "." || lastChar == "?" || lastChar == "!") &&
      currentLanguage != "code"
    ) {
      //always capitalise the first word or if there was a dot unless using a code alphabet

      word = Misc.capitalizeFirstLetter(word);

      if (currentLanguage == "spanish" || currentLanguage == "catalan") {
        let rand = Math.random();
        if (rand > 0.9) {
          word = "¿" + word;
          spanishSentenceTracker = "?";
        } else if (rand > 0.8) {
          word = "¡" + word;
          spanishSentenceTracker = "!";
        }
      }
    } else if (
      (Math.random() < 0.1 &&
        lastChar != "." &&
        lastChar != "," &&
        index != maxindex - 2) ||
      index == maxindex - 1
    ) {
      if (currentLanguage == "spanish" || currentLanguage == "catalan") {
        if (spanishSentenceTracker == "?" || spanishSentenceTracker == "!") {
          word += spanishSentenceTracker;
          spanishSentenceTracker = "";
        }
      } else {
        let rand = Math.random();
        if (rand <= 0.8) {
          word += ".";
        } else if (rand > 0.8 && rand < 0.9) {
          if (currentLanguage == "french") {
            word = "?";
          } else if (
            currentLanguage == "arabic" ||
            currentLanguage == "persian" ||
            currentLanguage == "urdu"
          ) {
            word += "؟";
          } else if (currentLanguage == "greek") {
            word += ";";
          } else {
            word += "?";
          }
        } else {
          if (currentLanguage == "french") {
            word = "!";
          } else {
            word += "!";
          }
        }
      }
    } else if (
      Math.random() < 0.01 &&
      lastChar != "," &&
      lastChar != "." &&
      currentLanguage !== "russian"
    ) {
      word = `"${word}"`;
    } else if (
      Math.random() < 0.011 &&
      lastChar != "," &&
      lastChar != "." &&
      currentLanguage !== "russian" &&
      currentLanguage !== "ukrainian"
    ) {
      word = `'${word}'`;
    } else if (Math.random() < 0.012 && lastChar != "," && lastChar != ".") {
      if (currentLanguage == "code") {
        let r = Math.random();
        if (r < 0.25) {
          word = `(${word})`;
        } else if (r < 0.5) {
          word = `{${word}}`;
        } else if (r < 0.75) {
          word = `[${word}]`;
        } else {
          word = `<${word}>`;
        }
      } else {
        word = `(${word})`;
      }
    } else if (
      Math.random() < 0.013 &&
      lastChar != "," &&
      lastChar != "." &&
      lastChar != ";" &&
      lastChar != "؛" &&
      lastChar != ":"
    ) {
      if (currentLanguage == "french") {
        word = ":";
      } else if (currentLanguage == "greek") {
        word = "·";
      } else {
        word += ":";
      }
    } else if (
      Math.random() < 0.014 &&
      lastChar != "," &&
      lastChar != "." &&
      previousWord != "-"
    ) {
      word = "-";
    } else if (
      Math.random() < 0.015 &&
      lastChar != "," &&
      lastChar != "." &&
      lastChar != ";" &&
      lastChar != "؛" &&
      lastChar != ":"
    ) {
      if (currentLanguage == "french") {
        word = ";";
      } else if (currentLanguage == "greek") {
        word = "·";
      } else if (currentLanguage == "arabic") {
        word += "؛";
      } else {
        word += ";";
      }
    } else if (Math.random() < 0.2 && lastChar != ",") {
      if (
        currentLanguage == "arabic" ||
        currentLanguage == "urdu" ||
        currentLanguage == "persian"
      ) {
        word += "،";
      } else {
        word += ",";
      }
    } else if (Math.random() < 0.25 && currentLanguage == "code") {
      let specials = ["{", "}", "[", "]", "(", ")", ";", "=", "+", "%", "/"];

      word = specials[Math.floor(Math.random() * 10)];
    }
  }
  return word;
}

export function startTest() {
  if (UI.pageTransition) {
    return false;
  }
  if (!Config.dbConfigLoaded) {
    UpdateConfig.setChangedBeforeDb(true);
  }
  try {
    if (firebase.auth().currentUser != null) {
      firebase.analytics().logEvent("testStarted");
    } else {
      firebase.analytics().logEvent("testStartedNoLogin");
    }
  } catch (e) {
    console.log("Analytics unavailable");
  }
  setActive(true);
  Replay.startReplayRecording();
  Replay.replayGetWordsList(words.list);
  TestStats.resetKeypressTimings();
  TimerProgress.restart();
  TimerProgress.show();
  $("#liveWpm").text("0");
  LiveWpm.show();
  TribeDelta.show();
  LiveAcc.show();
  LiveBurst.show();
  TimerProgress.update(TestTimer.time);
  TestTimer.clear();

  if (Config.funbox === "memory") {
    Funbox.resetMemoryTimer();
    $("#wordsWrapper").addClass("hidden");
  }

  try {
    if (Config.paceCaret !== "off" || (Config.repeatedPace && isPaceRepeat))
      PaceCaret.start();
  } catch (e) {}
  //use a recursive self-adjusting timer to avoid time drift
  TestStats.setStart(performance.now());
  TestTimer.start();
  return true;
}

export function restart(
  withSameWordset = false,
  nosave = false,
  event,
  practiseMissed = false
) {
  if (TestUI.testRestarting || TestUI.resultCalculating) {
    try {
      event.preventDefault();
    } catch {}
    return;
  }
  if (UI.getActivePage() == "pageTest" && !TestUI.resultVisible) {
    if (!ManualRestart.get()) {
      if (hasTab) {
        try {
          if (!event.shiftKey) return;
        } catch {}
      }
      try {
        if (Config.mode !== "zen") event.preventDefault();
      } catch {}
      if (
        !Misc.canQuickRestart(
          Config.mode,
          Config.words,
          Config.time,
          CustomText
        )
      ) {
        let message = "Use your mouse to confirm.";
        if (Config.quickTab)
          message = "Press shift + tab or use your mouse to confirm.";
        Notifications.add("Quick restart disabled. " + message, 0, 3);
        return;
      }
      // }else{
      //   return;
      // }
    }
  }
  if (active) {
    TestStats.pushKeypressesToHistory();
    let testSeconds = TestStats.calculateTestSeconds(performance.now());
    let afkseconds = TestStats.calculateAfkSeconds(testSeconds);
    // incompleteTestSeconds += ;
    let tt = testSeconds - afkseconds;
    if (tt < 0) tt = 0;
    console.log(
      `increasing incomplete time by ${tt}s (${testSeconds}s - ${afkseconds}s afk)`
    );
    TestStats.incrementIncompleteSeconds(tt);
    TestStats.incrementRestartCount();
    if (tt > 600) {
      Notifications.add(
        `Your time typing just increased by ${Misc.roundTo2(
          tt / 60
        )} minutes. If you think this is incorrect please contact Miodec and dont refresh the website.`,
        -1
      );
    }
    // restartCount++;
  }

  if (Config.mode == "zen") {
    $("#words").empty();
  }

  if (
    PractiseWords.before.mode !== null &&
    !withSameWordset &&
    !practiseMissed
  ) {
    Notifications.add("Reverting to previous settings.", 0);
    UpdateConfig.setPunctuation(PractiseWords.before.punctuation);
    UpdateConfig.setNumbers(PractiseWords.before.numbers);
    UpdateConfig.setMode(PractiseWords.before.mode);
    PractiseWords.resetBefore();
  }

  let repeatWithPace = false;
  if (TestUI.resultVisible && Config.repeatedPace && withSameWordset) {
    repeatWithPace = true;
  }

  ManualRestart.reset();
  TestTimer.clear();
  TestStats.restart();
  corrected.reset();
  ShiftTracker.reset();
  Caret.hide();
  setActive(false);
  Replay.stopReplayRecording();
  LiveWpm.hide();
  TribeDelta.hide();
  LiveAcc.hide();
  LiveBurst.hide();
  TimerProgress.hide();
  Replay.pauseReplay();
  setBailout(false);
  PaceCaret.reset();
  $("#showWordHistoryButton").removeClass("loaded");
  $("#restartTestButton").blur();
  Funbox.resetMemoryTimer();
  QuoteRatePopup.clearQuoteStats();
  if (UI.getActivePage() == "pageTest" && window.scrollY > 0)
    window.scrollTo({ top: 0, behavior: "smooth" });
  $("#wordsInput").val(" ");

  TestUI.reset();

  $("#timerNumber").css("opacity", 0);
  let el = null;
  if (TestUI.resultVisible) {
    //results are being displayed
    el = $("#result");
  } else {
    //words are being displayed
    el = $("#typingTest");
  }
  if (TestUI.resultVisible) {
    if (
      Config.randomTheme !== "off" &&
      !UI.pageTransition &&
      !Config.customTheme
    ) {
      ThemeController.randomizeTheme();
    }
  }
  TestUI.setResultVisible(false);
  UI.setPageTransition(true);
  TestUI.setTestRestarting(true);
  el.stop(true, true).animate(
    {
      opacity: 0,
    },
    125,
    async () => {
      if (UI.getActivePage() == "pageTest") Focus.set(false);
      TestUI.focusWords();
      $("#monkey .fast").stop(true, true).css("opacity", 0);
      $("#monkey").stop(true, true).css({ animationDuration: "0s" });
      $("#typingTest").css("opacity", 0).removeClass("hidden");
      $("#wordsInput").val(" ");
      let shouldQuoteRepeat = false;
      if (
        Config.mode === "quote" &&
        Config.repeatQuotes === "typing" &&
        failReason !== ""
      ) {
        shouldQuoteRepeat = true;
      }

      await Funbox.rememberSettings();

      if (Config.funbox === "arrows") {
        UpdateConfig.setPunctuation(false, true);
        UpdateConfig.setNumbers(false, true);
      } else if (Config.funbox === "58008") {
        UpdateConfig.setNumbers(false, true);
      } else if (Config.funbox === "specials") {
        UpdateConfig.setPunctuation(false, true);
        UpdateConfig.setNumbers(false, true);
      } else if (Config.funbox === "ascii") {
        UpdateConfig.setPunctuation(false, true);
        UpdateConfig.setNumbers(false, true);
      }
      if (!withSameWordset && !shouldQuoteRepeat) {
        setRepeated(false);
        setPaceRepeat(repeatWithPace);
        setHasTab(false);
        await init();
        PaceCaret.init(nosave);
      } else {
        setRepeated(true);
        setPaceRepeat(repeatWithPace);
        setActive(false);
        Replay.stopReplayRecording();
        words.resetCurrentIndex();
        input.reset();
        if (Config.funbox === "plus_one" || Config.funbox === "plus_two") {
          Notifications.add(
            "Sorry, this funbox won't work with repeated tests.",
            0
          );
          await Funbox.activate("none");
        } else {
          await Funbox.activate();
        }
        TestUI.showWords();
        PaceCaret.init();
      }
      failReason = "";
      if (Config.mode === "quote") {
        setRepeated(false);
      }
      if (Config.keymapMode !== "off") {
        Keymap.show();
      } else {
        Keymap.hide();
      }
      document.querySelector("#miniTimerAndLiveWpm .wpm").innerHTML = "0";
      document.querySelector("#miniTimerAndLiveWpm .acc").innerHTML = "100%";
      document.querySelector("#miniTimerAndLiveWpm .burst").innerHTML = "0";
      document.querySelector("#liveWpm").innerHTML = "0";
      document.querySelector("#liveAcc").innerHTML = "100%";
      document.querySelector("#liveBurst").innerHTML = "0";

      if (Config.funbox === "memory") {
        Funbox.startMemoryTimer();
        if (Config.keymapMode === "next") {
          UpdateConfig.setKeymapMode("react");
        }
      }

      let mode2 = Misc.getMode2();
      let fbtext = "";
      if (Config.funbox !== "none") {
        fbtext = " " + Config.funbox;
      }
      $(".pageTest #premidTestMode").text(
        `${Config.mode} ${mode2} ${Config.language.replace(/_/g, " ")}${fbtext}`
      );
      $(".pageTest #premidSecondsLeft").text(Config.time);

      if (Config.funbox === "layoutfluid") {
        UpdateConfig.setLayout(
          Config.customLayoutfluid
            ? Config.customLayoutfluid.split("#")[0]
            : "qwerty",
          true
        );
        UpdateConfig.setKeymapLayout(
          Config.customLayoutfluid
            ? Config.customLayoutfluid.split("#")[0]
            : "qwerty",
          true
        );
        Keymap.highlightKey(
          words
            .getCurrent()
            .substring(input.current.length, input.current.length + 1)
            .toString()
            .toUpperCase()
        );
      }

      $("#result").addClass("hidden");
      $("#testModesNotice").removeClass("hidden").css({
        opacity: 1,
      });
      // resetPaceCaret();
      $("#typingTest")
        .css("opacity", 0)
        .removeClass("hidden")
        .stop(true, true)
        .animate(
          {
            opacity: 1,
          },
          125,
          () => {
            TestUI.setTestRestarting(false);
            // resetPaceCaret();
            PbCrown.hide();
            TestTimer.clear();
            if ($("#commandLineWrapper").hasClass("hidden"))
              TestUI.focusWords();
            // ChartController.result.update();
            TestUI.updateModesNotice();
            UI.setPageTransition(false);
            // console.log(TestStats.incompleteSeconds);
            // console.log(TestStats.restartCount);
          }
        );
    }
  );
}

async function getNextWord(wordset, language, wordsBound) {
  let randomWord = wordset.randomWord();
  const previousWord = words.get(words.length - 1, true);
  const previousWord2 = words.get(words.length - 2, true);
  if (Config.mode === "quote") {
    randomWord = randomQuote.textSplit[words.length];
  } else if (
    Config.mode == "custom" &&
    !CustomText.isWordRandom &&
    !CustomText.isTimeRandom
  ) {
    randomWord = CustomText.text[words.length];
  } else if (
    Config.mode == "custom" &&
    (CustomText.isWordRandom || CustomText.isTimeRandom) &&
    (wordset.length < 3 || PractiseWords.before.mode !== null)
  ) {
    randomWord = wordset.randomWord();
  } else {
    let regenarationCount = 0; //infinite loop emergency stop button
    while (
      regenarationCount < 100 &&
      (previousWord == randomWord ||
        previousWord2 == randomWord ||
        (!Config.punctuation && randomWord == "I"))
    ) {
      regenarationCount++;
      randomWord = wordset.randomWord();
    }
  }

  if (randomWord === undefined) {
    randomWord = wordset.randomWord();
  }

  if (Config.lazyMode === true && !language.noLazyMode) {
    randomWord = LazyMode.replaceAccents(randomWord, language.accents);
  }

  randomWord = randomWord.replace(/ +/gm, " ");
  randomWord = randomWord.replace(/^ | $/gm, "");

  if (Config.funbox === "rAnDoMcAsE") {
    let randomcaseword = "";
    for (let i = 0; i < randomWord.length; i++) {
      if (i % 2 != 0) {
        randomcaseword += randomWord[i].toUpperCase();
      } else {
        randomcaseword += randomWord[i];
      }
    }
    randomWord = randomcaseword;
  } else if (Config.funbox === "capitals") {
    randomWord = Misc.capitalizeFirstLetter(randomWord);
  } else if (Config.funbox === "gibberish") {
    randomWord = Misc.getGibberish();
  } else if (Config.funbox === "arrows") {
    randomWord = Misc.getArrows();
  } else if (Config.funbox === "58008") {
    randomWord = Misc.getNumbers(7);
  } else if (Config.funbox === "specials") {
    randomWord = Misc.getSpecials();
  } else if (Config.funbox === "ascii") {
    randomWord = Misc.getASCII();
  } else if (Config.funbox === "weakspot") {
    randomWord = WeakSpot.getWord(wordset);
  }

  if (Config.punctuation) {
    randomWord = punctuateWord(
      words.get(words.length - 1),
      randomWord,
      words.length,
      wordsBound
    );
  }
  if (Config.numbers) {
    if (Math.random() < 0.1) {
      randomWord = Misc.getNumbers(4);
    }
  }

  if (Config.britishEnglish && /english/.test(Config.language)) {
    randomWord = await BritishEnglish.replace(randomWord);
  }

  return randomWord;
}

export async function init() {
  console.log(`test random: ${Math.random()}`);
  setActive(false);
  Replay.stopReplayRecording();
  words.reset();
  TestUI.setCurrentWordElementIndex(0);
  // accuracy = {
  //   correct: 0,
  //   incorrect: 0,
  // };

  input.resetHistory();
  input.resetCurrent();

  let language = await Misc.getLanguage(Config.language);
  if (language && language.name !== Config.language) {
    UpdateConfig.setLanguage("english");
  }

  if (!language) {
    UpdateConfig.setLanguage("english");
    language = await Misc.getLanguage(Config.language);
  }

  if (Config.lazyMode === true && language.noLazyMode) {
    Notifications.add("This language does not support lazy mode.", 0);
    UpdateConfig.setLazyMode(false);
  }

  let wordsBound = 100;
  if (Config.showAllLines) {
    if (Config.mode === "quote") {
      wordsBound = 100;
    } else if (Config.mode === "custom") {
      if (CustomText.isWordRandom) {
        wordsBound = CustomText.word;
      } else if (CustomText.isTimeRandom) {
        wordsBound = 100;
      } else {
        wordsBound = CustomText.text.length;
      }
    } else if (Config.mode != "time") {
      wordsBound = Config.words;
    }
  } else {
    if (Config.mode === "words" && Config.words < wordsBound) {
      wordsBound = Config.words;
    }
    if (
      Config.mode == "custom" &&
      CustomText.isWordRandom &&
      CustomText.word < wordsBound
    ) {
      wordsBound = CustomText.word;
    }
    if (Config.mode == "custom" && CustomText.isTimeRandom) {
      wordsBound = 100;
    }
    if (
      Config.mode == "custom" &&
      !CustomText.isWordRandom &&
      !CustomText.isTimeRandom &&
      CustomText.text.length < wordsBound
    ) {
      wordsBound = CustomText.text.length;
    }
  }

  if (
    (Config.mode === "custom" &&
      CustomText.isWordRandom &&
      CustomText.word == 0) ||
    (Config.mode === "custom" &&
      CustomText.isTimeRandom &&
      CustomText.time == 0)
  ) {
    wordsBound = 100;
  }

  if (Config.mode === "words" && Config.words === 0) {
    wordsBound = 100;
  }
  if (Config.funbox === "plus_one") {
    wordsBound = 2;
    if (Config.mode === "words" && Config.words < wordsBound) {
      wordsBound = Config.words;
    }
  }
  if (Config.funbox === "plus_two") {
    wordsBound = 3;
    if (Config.mode === "words" && Config.words < wordsBound) {
      wordsBound = Config.words;
    }
  }

  if (
    Config.mode == "time" ||
    Config.mode == "words" ||
    Config.mode == "custom"
  ) {
    let wordList = language.words;
    if (Config.mode == "custom") {
      wordList = CustomText.text;
    }
    const wordset = Wordset.withWords(wordList);

    if (
      (Config.funbox == "wikipedia" || Config.funbox == "poetry") &&
      Config.mode != "custom"
    ) {
      let wordCount = 0;

      // If mode is words, get as many sections as you need until the wordCount is fullfilled
      while (
        (Config.mode == "words" && Config.words >= wordCount) ||
        (Config.mode === "time" && wordCount < 100)
      ) {
        let section =
          Config.funbox == "wikipedia"
            ? await Wikipedia.getSection()
            : await Poetry.getPoem();
        for (let word of section.words) {
          if (wordCount >= Config.words && Config.mode == "words") {
            wordCount++;
            break;
          }
          wordCount++;
          words.push(word);
        }
      }
    } else {
      for (let i = 0; i < wordsBound; i++) {
        let randomWord = await getNextWord(wordset, language, wordsBound);

        if (/\t/g.test(randomWord)) {
          setHasTab(true);
        }

        if (/ +/.test(randomWord)) {
          let randomList = randomWord.split(" ");
          let id = 0;
          while (id < randomList.length) {
            words.push(randomList[id]);
            id++;

            if (
              words.length == wordsBound &&
              Config.mode == "custom" &&
              CustomText.isWordRandom
            ) {
              break;
            }
          }
          if (
            Config.mode == "custom" &&
            !CustomText.isWordRandom &&
            !CustomText.isTimeRandom
          ) {
            //
          } else {
            i = words.length - 1;
          }
        } else {
          words.push(randomWord);
        }
      }
    }
  } else if (Config.mode == "quote") {
    // setLanguage(Config.language.replace(/_\d*k$/g, ""), true);

    let quotes = await Misc.getQuotes(Config.language.replace(/_\d*k$/g, ""));

    if (quotes.length === 0) {
      TestUI.setTestRestarting(false);
      Notifications.add(
        `No ${Config.language.replace(/_\d*k$/g, "")} quotes found`,
        0
      );
      if (firebase.auth().currentUser) {
        QuoteSubmitPopup.show(false);
      }
      UpdateConfig.setMode("words");
      restart();
      return;
    }

    let rq;
    if (Config.quoteLength != -2) {
      let quoteLengths = Config.quoteLength;
      let groupIndex;
      if (quoteLengths.length > 1) {
        groupIndex =
          quoteLengths[Math.floor(Math.random() * quoteLengths.length)];
        while (quotes.groups[groupIndex].length === 0) {
          groupIndex =
            quoteLengths[Math.floor(Math.random() * quoteLengths.length)];
        }
      } else {
        groupIndex = quoteLengths[0];
        if (quotes.groups[groupIndex].length === 0) {
          Notifications.add("No quotes found for selected quote length", 0);
          TestUI.setTestRestarting(false);
          return;
        }
      }

      rq =
        quotes.groups[groupIndex][
          Math.floor(Math.random() * quotes.groups[groupIndex].length)
        ];
      if (randomQuote != null && rq.id === randomQuote.id) {
        rq =
          quotes.groups[groupIndex][
            Math.floor(Math.random() * quotes.groups[groupIndex].length)
          ];
      }
    } else {
      quotes.groups.forEach((group) => {
        let filtered = group.filter(
          (quote) => quote.id == QuoteSearchPopup.selectedId
        );
        if (filtered.length > 0) {
          rq = filtered[0];
        }
      });
      if (rq == undefined) {
        rq = quotes.groups[0][0];
        Notifications.add("Quote Id Does Not Exist", 0);
      }
    }
    rq.text = rq.text.replace(/ +/gm, " ");
    rq.text = rq.text.replace(/\\\\t/gm, "\t");
    rq.text = rq.text.replace(/\\\\n/gm, "\n");
    rq.text = rq.text.replace(/\\t/gm, "\t");
    rq.text = rq.text.replace(/\\n/gm, "\n");
    rq.text = rq.text.replace(/( *(\r\n|\r|\n) *)/g, "\n ");
    rq.text = rq.text.replace(/…/g, "...");
    rq.text = rq.text.trim();
    rq.textSplit = rq.text.split(" ");
    rq.language = Config.language.replace(/_\d*k$/g, "");

    setRandomQuote(rq);

    let w = randomQuote.textSplit;

    if (Config.showAllLines) {
      wordsBound = w.length;
    } else {
      wordsBound = Math.min(wordsBound, w.length);
    }

    for (let i = 0; i < wordsBound; i++) {
      if (/\t/g.test(w[i])) {
        setHasTab(true);
      }
      if (
        Config.britishEnglish &&
        Config.language.replace(/_\d*k$/g, "") === "english"
      ) {
        w[i] = await BritishEnglish.replace(w[i]);
      }

      if (Config.lazyMode === true && !language.noLazyMode) {
        w[i] = LazyMode.replaceAccents(w[i], language.accents);
      }

      words.push(w[i]);
    }
  }
  //handle right-to-left languages
  if (language.leftToRight) {
    TestUI.arrangeCharactersLeftToRight();
  } else {
    TestUI.arrangeCharactersRightToLeft();
  }
  if (language.ligatures) {
    $("#words").addClass("withLigatures");
    $("#resultWordsHistory .words").addClass("withLigatures");
    $("#resultReplay .words").addClass("withLigatures");
  } else {
    $("#words").removeClass("withLigatures");
    $("#resultWordsHistory .words").removeClass("withLigatures");
    $("#resultReplay .words").removeClass("withLigatures");
  }
  // if (Config.mode == "zen") {
  //   // Creating an empty active word element for zen mode
  //   $("#words").append('<div class="word active"></div>');
  //   $("#words").css("height", "auto");
  //   $("#wordsWrapper").css("height", "auto");
  // } else {
  if (UI.getActivePage() == "pageTest") {
    await Funbox.activate();
  }
  TestUI.showWords();
  // }
}

export function calculateWpmAndRaw() {
  let chars = 0;
  let correctWordChars = 0;
  let spaces = 0;
  //check input history
  for (let i = 0; i < input.history.length; i++) {
    let word = Config.mode == "zen" ? input.getHistory(i) : words.get(i);
    if (input.getHistory(i) == word) {
      //the word is correct
      //+1 for space
      correctWordChars += word.length;
      if (
        i < input.history.length - 1 &&
        Misc.getLastChar(input.getHistory(i)) !== "\n"
      ) {
        spaces++;
      }
    }
    chars += input.getHistory(i).length;
  }
  if (input.current !== "") {
    let word = Config.mode == "zen" ? input.current : words.getCurrent();
    //check whats currently typed
    let toAdd = {
      correct: 0,
      incorrect: 0,
      missed: 0,
    };
    for (let c = 0; c < word.length; c++) {
      if (c < input.current.length) {
        //on char that still has a word list pair
        if (input.current[c] == word[c]) {
          toAdd.correct++;
        } else {
          toAdd.incorrect++;
        }
      } else {
        //on char that is extra
        toAdd.missed++;
      }
    }
    chars += toAdd.correct;
    chars += toAdd.incorrect;
    chars += toAdd.missed;
    if (toAdd.incorrect == 0) {
      //word is correct so far, add chars
      correctWordChars += toAdd.correct;
    }
  }
  if (Config.funbox === "nospace" || Config.funbox === "arrows") {
    spaces = 0;
  }
  chars += input.current.length;
  let testSeconds = TestStats.calculateTestSeconds(performance.now());
  let wpm = Math.round(((correctWordChars + spaces) * (60 / testSeconds)) / 5);
  let raw = Math.round(((chars + spaces) * (60 / testSeconds)) / 5);
  return {
    wpm: wpm,
    raw: raw,
  };
}

export async function addWord() {
  let bound = 100;
  if (Config.funbox === "wikipedia" || Config.funbox == "poetry") {
    if (Config.mode == "time" && words.length - words.currentIndex < 20) {
      let section =
        Config.funbox == "wikipedia"
          ? await Wikipedia.getSection()
          : await Poetry.getPoem();
      let wordCount = 0;
      for (let word of section.words) {
        if (wordCount >= Config.words && Config.mode == "words") {
          break;
        }
        wordCount++;
        words.push(word);
        TestUI.addWord(word);
      }
    } else {
      return;
    }
  }

  if (Config.funbox === "plus_one") bound = 1;
  if (Config.funbox === "plus_two") bound = 2;
  if (
    words.length - input.history.length > bound ||
    (Config.mode === "words" &&
      words.length >= Config.words &&
      Config.words > 0) ||
    (Config.mode === "custom" &&
      CustomText.isWordRandom &&
      words.length >= CustomText.word &&
      CustomText.word != 0) ||
    (Config.mode === "custom" &&
      !CustomText.isWordRandom &&
      !CustomText.isTimeRandom &&
      words.length >= CustomText.text.length) ||
    (Config.mode === "quote" && words.length >= randomQuote.textSplit.length)
  )
    return;
  const language =
    Config.mode !== "custom"
      ? await Misc.getCurrentLanguage()
      : {
          //borrow the direction of the current language
          leftToRight: await Misc.getCurrentLanguage().leftToRight,
          words: CustomText.text,
        };
  const wordset = Wordset.withWords(language.words);

  let randomWord = await getNextWord(wordset, language, bound);

  let split = randomWord.split(" ");
  if (split.length > 1) {
    split.forEach((word) => {
      words.push(word);
      TestUI.addWord(word);
    });
  } else {
    words.push(randomWord);
    TestUI.addWord(randomWord);
  }
}

var retrySaving = {
  completedEvent: null,
  canRetry: false,
};

export function retrySavingResult() {
  if (!retrySaving.completedEvent) {
    Notifications.add(
      "Could not retry saving the result as the result no longer exists.",
      0,
      -1
    );
  }
  if (!retrySaving.canRetry) {
    return;
  }

  retrySaving.canRetry = false;
  $("#retrySavingResultButton").addClass("hidden");

  AccountButton.loading(true);

  Notifications.add("Retrying to save...");

  var { completedEvent } = retrySaving;

  axiosInstance
    .post("/results/add", {
      result: completedEvent,
    })
    .then((response) => {
      AccountButton.loading(false);
      Result.hideCrown();

      if (response.status !== 200) {
        Notifications.add("Result not saved. " + response.data.message, -1);
      } else {
        completedEvent._id = response.data.insertedId;
        if (response.data.isPb) {
          completedEvent.isPb = true;
        }

        DB.saveLocalResult(completedEvent);
        DB.updateLocalStats({
          time:
            completedEvent.testDuration +
            completedEvent.incompleteTestSeconds -
            completedEvent.afkDuration,
          started: TestStats.restartCount + 1,
        });

        try {
          firebase.analytics().logEvent("testCompleted", completedEvent);
        } catch (e) {
          console.log("Analytics unavailable");
        }

        if (response.data.isPb) {
          //new pb
          Result.showCrown();
          Result.updateCrown();
          DB.saveLocalPB(
            Config.mode,
            completedEvent.mode2,
            Config.punctuation,
            Config.language,
            Config.difficulty,
            Config.lazyMode,
            completedEvent.wpm,
            completedEvent.acc,
            completedEvent.rawWpm,
            completedEvent.consistency
          );
        }
      }

      $("#retrySavingResultButton").addClass("hidden");
      Notifications.add("Result saved", 1);
    })
    .catch((e) => {
      AccountButton.loading(false);
      let msg = e?.response?.data?.message ?? e.message;
      Notifications.add("Failed to save result: " + msg, -1);
      $("#retrySavingResultButton").removeClass("hidden");
      retrySaving.canRetry = true;
    });
}

function buildCompletedEvent(difficultyFailed) {
  //build completed event object
  let completedEvent = {
    wpm: undefined,
    rawWpm: undefined,
    charStats: undefined,
    acc: undefined,
    mode: Config.mode,
    mode2: undefined,
    quoteLength: -1,
    punctuation: Config.punctuation,
    numbers: Config.numbers,
    lazyMode: Config.lazyMode,
    timestamp: Date.now(),
    language: Config.language,
    restartCount: TestStats.restartCount,
    incompleteTestSeconds:
      TestStats.incompleteSeconds < 0
        ? 0
        : Misc.roundTo2(TestStats.incompleteSeconds),
    difficulty: Config.difficulty,
    blindMode: Config.blindMode,
    tags: undefined,
    keySpacing: TestStats.keypressTimings.spacing.array,
    keyDuration: TestStats.keypressTimings.duration.array,
    consistency: undefined,
    keyConsistency: undefined,
    funbox: Config.funbox,
    bailedOut: bailout,
    chartData: {
      wpm: TestStats.wpmHistory,
      raw: undefined,
      err: undefined,
    },
    customText: undefined,
    testDuration: undefined,
    afkDuration: undefined,
  };

  // stats
  let stats = TestStats.calculateStats();
  if (stats.time % 1 != 0 && Config.mode !== "time") {
    TestStats.setLastSecondNotRound();
  }
  lastTestWpm = stats.wpm;
  completedEvent.wpm = stats.wpm;
  completedEvent.rawWpm = stats.wpmRaw;
  completedEvent.charStats = [
    stats.correctChars + stats.correctSpaces,
    stats.incorrectChars,
    stats.extraChars,
    stats.missedChars,
  ];
  completedEvent.acc = stats.acc;

  // if the last second was not rounded, add another data point to the history
  if (TestStats.lastSecondNotRound && !difficultyFailed) {
    let wpmAndRaw = calculateWpmAndRaw();
    TestStats.pushToWpmHistory(wpmAndRaw.wpm);
    TestStats.pushToRawHistory(wpmAndRaw.raw);
    TestStats.pushKeypressesToHistory();
  }

  //consistency
  let rawPerSecond = TestStats.keypressPerSecond.map((f) =>
    Math.round((f.count / 5) * 60)
  );
  let stddev = Misc.stdDev(rawPerSecond);
  let avg = Misc.mean(rawPerSecond);
  let consistency = Misc.roundTo2(Misc.kogasa(stddev / avg));
  let keyconsistencyarray = TestStats.keypressTimings.spacing.array.slice();
  keyconsistencyarray = keyconsistencyarray.splice(
    0,
    keyconsistencyarray.length - 1
  );
  let keyConsistency = Misc.roundTo2(
    Misc.kogasa(
      Misc.stdDev(keyconsistencyarray) / Misc.mean(keyconsistencyarray)
    )
  );
  if (isNaN(consistency)) {
    consistency = 0;
  }
  completedEvent.keyConsistency = keyConsistency;
  completedEvent.consistency = consistency;
  let smoothedraw = Misc.smooth(rawPerSecond, 1);
  completedEvent.chartData.raw = smoothedraw;
  completedEvent.chartData.unsmoothedRaw = rawPerSecond;

  //smoothed consistency
  let stddev2 = Misc.stdDev(smoothedraw);
  let avg2 = Misc.mean(smoothedraw);
  let smoothConsistency = Misc.roundTo2(Misc.kogasa(stddev2 / avg2));
  completedEvent.smoothConsistency = smoothConsistency;

  //wpm consistency
  let stddev3 = Misc.stdDev(completedEvent.chartData.wpm);
  let avg3 = Misc.mean(completedEvent.chartData.wpm);
  let wpmConsistency = Misc.roundTo2(Misc.kogasa(stddev3 / avg3));
  completedEvent.wpmConsistency = wpmConsistency;

  completedEvent.testDuration = parseFloat(stats.time);
  completedEvent.afkDuration = TestStats.calculateAfkSeconds(
    completedEvent.testDuration
  );

  completedEvent.chartData.err = [];
  for (let i = 0; i < TestStats.keypressPerSecond.length; i++) {
    completedEvent.chartData.err.push(TestStats.keypressPerSecond[i].errors);
  }

  if (Config.mode === "quote") {
    completedEvent.quoteLength = randomQuote.group;
    completedEvent.lang = Config.language.replace(/_\d*k$/g, "");
  }

  completedEvent.mode2 = Misc.getMode2();

  if (Config.mode === "custom") {
    completedEvent.customText = {};
    completedEvent.customText.textLen = CustomText.text.length;
    completedEvent.customText.isWordRandom = CustomText.isWordRandom;
    completedEvent.customText.isTimeRandom = CustomText.isTimeRandom;
    completedEvent.customText.word =
      CustomText.word !== "" && !isNaN(CustomText.word)
        ? CustomText.word
        : null;
    completedEvent.customText.time =
      CustomText.time !== "" && !isNaN(CustomText.time)
        ? CustomText.time
        : null;
  } else {
    delete completedEvent.customText;
  }

  //tags
  let activeTagsIds = [];
  try {
    DB.getSnapshot().tags.forEach((tag) => {
      if (tag.active === true) {
        activeTagsIds.push(tag._id);
      }
    });
  } catch (e) {}
  completedEvent.tags = activeTagsIds;

  if (completedEvent.mode != "custom") delete completedEvent.customText;

  return completedEvent;
}

export async function finish(difficultyFailed = false) {
  if (!active) return;
  if (Config.mode == "zen" && input.current.length != 0) {
    input.pushHistory();
    corrected.pushHistory();
    Replay.replayGetWordsList(input.history);
  }

  TestStats.recordKeypressSpacing(); //this is needed in case there is afk time at the end - to make sure test duration makes sense

  TestUI.setResultCalculating(true);
  TestUI.setResultVisible(true);
  TestStats.setEnd(performance.now());
  setActive(false);
  Replay.stopReplayRecording();
  Focus.set(false);
  Caret.hide();
  LiveWpm.hide();
  TribeDelta.hide();
  PbCrown.hide();
  LiveAcc.hide();
  LiveBurst.hide();
  TimerProgress.hide();
  OutOfFocus.hide();
  TestTimer.clear();
  Funbox.activate("none", null);

  //need one more calculation for the last word if test auto ended
  if (TestStats.burstHistory.length !== input.getHistory().length) {
    let burst = TestStats.calculateBurst();
    TestStats.pushBurstToHistory(burst);
  }

  //remove afk from zen
  if (Config.mode == "zen" || bailout) {
    TestStats.removeAfkData();
  }

  const completedEvent = buildCompletedEvent(difficultyFailed);

  //todo check if any fields are undefined

  ///////// completed event ready

  //afk check
  let kps = TestStats.keypressPerSecond.slice(-5);
  let afkDetected = kps.every((second) => second.afk);
  if (bailout) afkDetected = false;

  let resolveTestSavePromise;
  let testSavePromise = new Promise((resolve) => {
    resolveTestSavePromise = resolve;
  });

  let tooShort = false;
  let dontSave = false;
  //fail checks
  if (difficultyFailed) {
    Notifications.add(`Test failed - ${failReason}`, 0, 1);
    dontSave = true;
    resolveTestSavePromise({
      failed: true,
      failedReason: failReason,
    });
  } else if (afkDetected) {
    Notifications.add("Test invalid - AFK detected", 0);
    dontSave = true;
    resolveTestSavePromise({
      afk: true,
    });
  } else if (isRepeated) {
    Notifications.add("Test invalid - repeated", 0);
    dontSave = true;
    resolveTestSavePromise({
      repeated: true,
    });
  } else if (
    (Config.mode === "time" &&
      completedEvent.mode2 < 15 &&
      completedEvent.mode2 > 0) ||
    (Config.mode === "time" &&
      completedEvent.mode2 == 0 &&
      completedEvent.testDuration < 15) ||
    (Config.mode === "words" &&
      completedEvent.mode2 < 10 &&
      completedEvent.mode2 > 0) ||
    (Config.mode === "words" &&
      completedEvent.mode2 == 0 &&
      completedEvent.testDuration < 15) ||
    (Config.mode === "custom" &&
      !CustomText.isWordRandom &&
      !CustomText.isTimeRandom &&
      CustomText.text.length < 10) ||
    (Config.mode === "custom" &&
      CustomText.isWordRandom &&
      !CustomText.isTimeRandom &&
      CustomText.word < 10) ||
    (Config.mode === "custom" &&
      !CustomText.isWordRandom &&
      CustomText.isTimeRandom &&
      CustomText.time < 15) ||
    (Config.mode === "zen" && completedEvent.testDuration < 15)
  ) {
    Notifications.add("Test invalid - too short", 0);
    tooShort = true;
    dontSave = true;
    resolveTestSavePromise({
      tooShort: true,
    });
  } else if (completedEvent.wpm < 0 || completedEvent.wpm > 350) {
    Notifications.add("Test invalid - wpm", 0);
    TestStats.setInvalid();
    dontSave = true;
    resolveTestSavePromise({
      valid: false,
    });
  } else if (completedEvent.acc < 75 || completedEvent.acc > 100) {
    Notifications.add("Test invalid - accuracy", 0);
    TestStats.setInvalid();
    dontSave = true;
    resolveTestSavePromise({
      valid: false,
    });
  }

  // test is valid

  if (!dontSave) {
    TodayTracker.addSeconds(
      completedEvent.testDuration +
        (TestStats.incompleteSeconds < 0
          ? 0
          : Misc.roundTo2(TestStats.incompleteSeconds)) -
        completedEvent.afkDuration
    );
    Result.updateTodayTracker();
  }

  if (firebase.auth().currentUser == null) {
    $(".pageTest #result #rateQuoteButton").addClass("hidden");
    $(".pageTest #result #reportQuoteButton").addClass("hidden");
    try {
      firebase.analytics().logEvent("testCompletedNoLogin", completedEvent);
    } catch (e) {
      console.log("Analytics unavailable");
    }
    notSignedInLastResult = completedEvent;
    dontSave = true;
<<<<<<< HEAD
    resolveTestSavePromise({
      login: false,
    });
=======
  } else {
    $(".pageTest #result #reportQuoteButton").removeClass("hidden");
>>>>>>> a3fef55b
  }

  Result.update(
    completedEvent,
    difficultyFailed,
    failReason,
    afkDetected,
    isRepeated,
    tooShort,
    randomQuote,
    dontSave
  );

  delete completedEvent.chartData.unsmoothedRaw;

  if (completedEvent.testDuration > 122) {
    completedEvent.chartData = "toolong";
    completedEvent.keySpacing = "toolong";
    completedEvent.keyDuration = "toolong";
    TestStats.setKeypressTimingsTooLong();
  }

  if (dontSave) {
    try {
      firebase.analytics().logEvent("testCompletedInvalid", completedEvent);
    } catch (e) {
      console.log("Analytics unavailable");
    }
    TribeResults.send({
      wpm: completedEvent.wpm,
      raw: completedEvent.rawWpm,
      acc: completedEvent.acc,
      consistency: completedEvent.consistency,
      testDuration: completedEvent.testDuration,
      charStats: completedEvent.charStats,
      chartData: completedEvent.chartData,
      resolve: await testSavePromise,
    });
    return;
  }

  // user is logged in

  if (
    Config.difficulty == "normal" ||
    ((Config.difficulty == "master" || Config.difficulty == "expert") &&
      !difficultyFailed)
  ) {
    TestStats.resetIncomplete();
  }

  completedEvent.uid = firebase.auth().currentUser.uid;
  Result.updateRateQuote(randomQuote);

  Result.updateGraphPBLine();

  AccountButton.loading(true);
  completedEvent.challenge = ChallengeContoller.verify(completedEvent);
  if (!completedEvent.challenge) delete completedEvent.challenge;
  completedEvent.hash = objecthash(completedEvent);
  axiosInstance
    .post("/results/add", {
      result: completedEvent,
    })
    .then((response) => {
      AccountButton.loading(false);
      Result.hideCrown();

      if (response.status !== 200) {
        Notifications.add("Result not saved. " + response.data.message, -1);
      } else {
        completedEvent._id = response.data.insertedId;
        if (response.data.isPb) {
          completedEvent.isPb = true;
        }

        DB.saveLocalResult(completedEvent);
        DB.updateLocalStats({
          time:
            completedEvent.testDuration +
            completedEvent.incompleteTestSeconds -
            completedEvent.afkDuration,
          started: TestStats.restartCount + 1,
        });

        try {
          firebase.analytics().logEvent("testCompleted", completedEvent);
        } catch (e) {
          console.log("Analytics unavailable");
        }

        if (response.data.isPb) {
          //new pb
          Result.showCrown();
          Result.updateCrown();
          DB.saveLocalPB(
            Config.mode,
            completedEvent.mode2,
            Config.punctuation,
            Config.language,
            Config.difficulty,
            Config.lazyMode,
            completedEvent.wpm,
            completedEvent.acc,
            completedEvent.rawWpm,
            completedEvent.consistency
          );
        }
        resolveTestSavePromise({
          login: true,
          saved: true,
          isPb: response.data.isPb,
        });
      }

      $("#retrySavingResultButton").addClass("hidden");
    })
    .catch((e) => {
      AccountButton.loading(false);
      let msg = e?.response?.data?.message ?? e.message;
      Notifications.add("Failed to save result: " + msg, -1);
      $("#retrySavingResultButton").removeClass("hidden");
<<<<<<< HEAD
      if (Tribe.state < 5) {
        $("#retrySavingResultButton").removeClass("hidden");
        retrySaving.completedEvent = completedEvent;
        retrySaving.canRetry = true;
      }
      resolveTestSavePromise({
        login: true,
        saved: false,
        saveFailedMessage: msg,
      });
=======
      if (msg == "Incorrect result hash") {
        console.log(completedEvent);
      }

>>>>>>> a3fef55b
      retrySaving.completedEvent = completedEvent;
      retrySaving.canRetry = true;
    });
  TribeResults.send({
    wpm: completedEvent.wpm,
    raw: completedEvent.wpmRaw,
    acc: completedEvent.acc,
    consistency: completedEvent.consistency,
    testDuration: completedEvent.testDuration,
    charStats: completedEvent.charStats,
    chartData: completedEvent.chartData,
    resolve: await testSavePromise,
  });
}

export function fail(reason) {
  failReason = reason;
  // input.pushHistory();
  // corrected.pushHistory();
  TestStats.pushKeypressesToHistory();
  finish(true);
  let testSeconds = TestStats.calculateTestSeconds(performance.now());
  let afkseconds = TestStats.calculateAfkSeconds(testSeconds);
  let tt = testSeconds - afkseconds;
  if (tt < 0) tt = 0;
  TestStats.incrementIncompleteSeconds(tt);
  TestStats.incrementRestartCount();
}<|MERGE_RESOLUTION|>--- conflicted
+++ resolved
@@ -1642,14 +1642,11 @@
     }
     notSignedInLastResult = completedEvent;
     dontSave = true;
-<<<<<<< HEAD
     resolveTestSavePromise({
       login: false,
     });
-=======
   } else {
     $(".pageTest #result #reportQuoteButton").removeClass("hidden");
->>>>>>> a3fef55b
   }
 
   Result.update(
@@ -1772,7 +1769,6 @@
       let msg = e?.response?.data?.message ?? e.message;
       Notifications.add("Failed to save result: " + msg, -1);
       $("#retrySavingResultButton").removeClass("hidden");
-<<<<<<< HEAD
       if (Tribe.state < 5) {
         $("#retrySavingResultButton").removeClass("hidden");
         retrySaving.completedEvent = completedEvent;
@@ -1783,12 +1779,9 @@
         saved: false,
         saveFailedMessage: msg,
       });
-=======
       if (msg == "Incorrect result hash") {
         console.log(completedEvent);
       }
-
->>>>>>> a3fef55b
       retrySaving.completedEvent = completedEvent;
       retrySaving.canRetry = true;
     });
