--- conflicted
+++ resolved
@@ -220,12 +220,8 @@
   layoutfluid();
   checkIfFailed(wpmAndRaw, acc);
   checkIfTimeIsUp();
-<<<<<<< HEAD
   sendTribeProgress(wpmAndRaw.wpm, wpmAndRaw.raw, acc);
-  if (timerDebug) console.log("timer step -----------------------------");
-=======
   if (timerDebug) console.timeEnd("timer step -----------------------------");
->>>>>>> 5d66c3f6
 }
 
 export async function start() {
