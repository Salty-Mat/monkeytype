--- conflicted
+++ resolved
@@ -108,12 +108,7 @@
 }
 
 export function changePage(page) {
-<<<<<<< HEAD
-  //next line fixes endless loading when accessing account via url
-  if (page == "account") pageTransition = false;
-=======
   console.log('change');
->>>>>>> 9d467f59
   if (pageTransition) {
     return;
   }
