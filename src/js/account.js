--- conflicted
+++ resolved
@@ -1,248 +1,3 @@
-<<<<<<< HEAD
-function showSignOutButton() {
-  $(".signOut").removeClass("hidden").css("opacity", 1);
-}
-
-function hideSignOutButton() {
-  $(".signOut").css("opacity", 0).addClass("hidden");
-}
-
-function signIn() {
-  $(".pageLogin .preloader").removeClass("hidden");
-  let email = $(".pageLogin .login input")[0].value;
-  let password = $(".pageLogin .login input")[1].value;
-
-  if ($(".pageLogin .login #rememberMe input").prop("checked")) {
-    //remember me
-    firebase
-      .auth()
-      .setPersistence(firebase.auth.Auth.Persistence.LOCAL)
-      .then(function () {
-        return firebase
-          .auth()
-          .signInWithEmailAndPassword(email, password)
-          .then((e) => {
-            changePage("test");
-          })
-          .catch(function (error) {
-            Notifications.add(error.message, -1);
-            $(".pageLogin .preloader").addClass("hidden");
-          });
-      });
-  } else {
-    //dont remember
-    firebase
-      .auth()
-      .setPersistence(firebase.auth.Auth.Persistence.SESSION)
-      .then(function () {
-        return firebase
-          .auth()
-          .signInWithEmailAndPassword(email, password)
-          .then((e) => {
-            changePage("test");
-          })
-          .catch(function (error) {
-            Notifications.add(error.message, -1);
-            $(".pageLogin .preloader").addClass("hidden");
-          });
-      });
-  }
-}
-
-let dontCheckUserName = false;
-
-function signUp() {
-  $(".pageLogin .register .button").addClass("disabled");
-  $(".pageLogin .preloader").removeClass("hidden");
-  let nname = $(".pageLogin .register input")[0].value;
-  let email = $(".pageLogin .register input")[1].value;
-  let password = $(".pageLogin .register input")[2].value;
-  let passwordVerify = $(".pageLogin .register input")[3].value;
-
-  if (password != passwordVerify) {
-    Notifications.add("Passwords do not match", 0, 3);
-    $(".pageLogin .preloader").addClass("hidden");
-    $(".pageLogin .register .button").removeClass("disabled");
-    return;
-  }
-
-  CloudFunctions.namecheck({ name: nname }).then((d) => {
-    if (d.data.resultCode === -1) {
-      Notifications.add("Name unavailable", -1);
-      $(".pageLogin .preloader").addClass("hidden");
-      $(".pageLogin .register .button").removeClass("disabled");
-      return;
-    } else if (d.data.resultCode === -2) {
-      Notifications.add(
-        "Name cannot contain special characters or contain more than 14 characters. Can include _ . and -",
-        -1
-      );
-      $(".pageLogin .preloader").addClass("hidden");
-      $(".pageLogin .register .button").removeClass("disabled");
-      return;
-    } else if (d.data.resultCode === 1) {
-      firebase
-        .auth()
-        .createUserWithEmailAndPassword(email, password)
-        .then((user) => {
-          // Account has been created here.
-          dontCheckUserName = true;
-          let usr = user.user;
-          usr
-            .updateProfile({
-              displayName: nname,
-            })
-            .then(async function () {
-              // Update successful.
-              await firebase
-                .firestore()
-                .collection("users")
-                .doc(usr.uid)
-                .set({ name: nname }, { merge: true });
-              CloudFunctions.reserveName({ name: nname, uid: usr.uid }).catch(
-                (e) => {
-                  console.error("Could not reserve name " + e);
-                  throw "Could not reserve name";
-                }
-              );
-              usr.sendEmailVerification();
-              clearGlobalStats();
-              Notifications.add("Account created", 1, 3);
-              $("#menu .icon-button.account .text").text(nname);
-              try {
-                firebase.analytics().logEvent("accountCreated", usr.uid);
-              } catch (e) {
-                console.log("Analytics unavailable");
-              }
-              $(".pageLogin .preloader").addClass("hidden");
-              db_setSnapshot({
-                results: [],
-                personalBests: {},
-                tags: [],
-                globalStats: {
-                  time: undefined,
-                  started: undefined,
-                  completed: undefined,
-                },
-              });
-              if (notSignedInLastResult !== null) {
-                notSignedInLastResult.uid = usr.uid;
-                CloudFunctions.testCompleted({
-                  uid: usr.uid,
-                  obj: notSignedInLastResult,
-                });
-                db_getSnapshot().results.push(notSignedInLastResult);
-              }
-              changePage("account");
-              usr.sendEmailVerification();
-              $(".pageLogin .register .button").removeClass("disabled");
-            })
-            .catch(function (error) {
-              // An error happened.
-              $(".pageLogin .register .button").removeClass("disabled");
-              console.error(error);
-              usr
-                .delete()
-                .then(function () {
-                  // User deleted.
-                  Notifications.add(
-                    "Account not created. " + error.message,
-                    -1
-                  );
-                  $(".pageLogin .preloader").addClass("hidden");
-                })
-                .catch(function (error) {
-                  // An error happened.
-                  $(".pageLogin .preloader").addClass("hidden");
-                  Notifications.add(
-                    "Something went wrong. " + error.message,
-                    -1
-                  );
-                  console.error(error);
-                });
-            });
-        })
-        .catch(function (error) {
-          // Handle Errors here.
-          $(".pageLogin .register .button").removeClass("disabled");
-          Notifications.add(error.message, -1);
-          $(".pageLogin .preloader").addClass("hidden");
-        });
-    } else {
-      Notifications.add(
-        "Something went wrong when checking name: " + d.data.message,
-        -1
-      );
-    }
-  });
-}
-
-function signOut() {
-  firebase
-    .auth()
-    .signOut()
-    .then(function () {
-      Notifications.add("Signed out", 0, 2);
-      clearGlobalStats();
-      hideAccountSettingsSection();
-      updateAccountLoginButton();
-      changePage("login");
-      db_setSnapshot(null);
-    })
-    .catch(function (error) {
-      Notifications.add(error.message, -1);
-    });
-}
-
-firebase.auth().onAuthStateChanged(function (user) {
-  if (user) {
-    console.log("user is logged in");
-    // User is signed in.
-    $(".pageAccount .content p.accountVerificatinNotice").remove();
-    if (user.emailVerified === false) {
-      $(".pageAccount .content").prepend(
-        `<p class="accountVerificatinNotice" style="text-align:center">Your account is not verified. Click <a onClick="sendVerificationEmail()">here</a> to resend the verification email.`
-      );
-    }
-    updateAccountLoginButton();
-    accountIconLoading(true);
-    getAccountDataAndInit();
-    var displayName = user.displayName;
-    var email = user.email;
-    var emailVerified = user.emailVerified;
-    var photoURL = user.photoURL;
-    var isAnonymous = user.isAnonymous;
-    var uid = user.uid;
-    var providerData = user.providerData;
-    $(".pageLogin .preloader").addClass("hidden");
-    $("#menu .icon-button.account .text").text(displayName);
-
-    try {
-      mp_setName(displayName);
-    } catch {}
-
-    showFavouriteThemesAtTheTop();
-
-    let text = "Account created on " + user.metadata.creationTime;
-
-    const date1 = new Date(user.metadata.creationTime);
-    const date2 = new Date();
-    const diffTime = Math.abs(date2 - date1);
-    const diffDays = Math.ceil(diffTime / (1000 * 60 * 60 * 24));
-
-    text += ` (${diffDays} day${diffDays != 1 ? "s" : ""} ago)`;
-
-    $(".pageAccount .group.createdDate").text(text);
-
-    if (verifyUserWhenLoggedIn !== null) {
-      Notifications.add("Verifying", 0, 3);
-      verifyUserWhenLoggedIn.uid = user.uid;
-      CloudFunctions.verifyUser(verifyUserWhenLoggedIn).then((data) => {
-        if (data.data.status === 1) {
-          Notifications.add(data.data.message, 1);
-          db_getSnapshot().discordId = data.data.did;
-          updateDiscordSettingsSection();
-=======
 import * as DB from "./db";
 import * as Misc from "./misc";
 import * as CloudFunctions from "./cloud-functions";
@@ -279,85 +34,6 @@
           snap.name = user.displayName;
           DB.setSnapshot(snap);
           DB.updateName(user.uid, user.displayName);
->>>>>>> bb03cab0
-        } else {
-          //invalid, get new
-          // Notifications.add("Invalid name", 0);
-          let promptVal = null;
-          let cdnVal = undefined;
-
-          while (
-            promptVal === null ||
-            cdnVal === undefined ||
-            cdnVal.data.status < 0
-          ) {
-            promptVal = prompt(
-              "Your name is either invalid or unavailable (you also need to do this if you used Google Sign Up). Please provide a new display name (cannot be longer than 14 characters, can only contain letters, numbers, underscores, dots and dashes):"
-            );
-            cdnVal = await CloudFunctions.changeDisplayName({
-              uid: user.uid,
-              name: promptVal,
-            });
-            if (cdnVal.data.status === 1) {
-              alert("Name updated", 1);
-              location.reload();
-            } else if (cdnVal.data.status < 0) {
-              alert(cdnVal.data.message, 0);
-            }
-          }
-        }
-<<<<<<< HEAD
-      });
-    }
-  }
-  let theme = Misc.findGetParameter("customTheme");
-  if (theme !== null) {
-    try {
-      theme = theme.split(",");
-      config.customThemeColors = theme;
-      Notifications.add("Custom theme applied.", 1);
-    } catch (e) {
-      Notifications.add(
-        "Something went wrong. Reverting to default custom colors.",
-        0
-      );
-      config.customThemeColors = defaultConfig.customThemeColors;
-    }
-    setCustomTheme(true);
-    setCustomThemeInputs();
-    applyCustomThemeColors();
-  }
-  if (/challenge_.+/g.test(window.location.pathname)) {
-    let challengeName = window.location.pathname.split("_")[1];
-    setTimeout(() => {
-      setupChallenge(challengeName);
-    }, 1000);
-  }
-  // setTimeout(f => {
-  if (/\/tribe/.test(window.location.pathname)) {
-    if (/\/tribe_.+/.test(window.location.pathname)) {
-      let code = window.location.pathname.split("/")[1];
-      code = code.substring(5);
-      code = "room" + code;
-      MP.autoJoin = code;
-    }
-    changePage("tribe");
-  }
-  if (!MP.socket.connected && MP.autoJoin != undefined) {
-    if (MP.state === -1) {
-      mp_init();
-    }
-  }
-  // }, 250);
-});
-
-function getAccountDataAndInit() {
-  db_getUserSnapshot()
-    .then((e) => {
-      if (db_getSnapshot() === null) {
-        throw "Missing db snapshot. Client likely could not connect to the backend.";
-=======
->>>>>>> bb03cab0
       }
       if (snap.refactored === false) {
         CloudFunctions.removeSmallTests({ uid: user.uid });
