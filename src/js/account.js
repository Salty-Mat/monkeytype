import * as DB from "./db";
import * as Misc from "./misc";
import * as Notifications from "./notifications";
import * as ResultFilters from "./result-filters";
import * as ThemeColors from "./theme-colors";
import * as ChartController from "./chart-controller";
import Config, * as UpdateConfig from "./config";
import * as AccountButton from "./account-button";
import * as TestLogic from "./test-logic";
import * as PaceCaret from "./pace-caret";
import * as TagController from "./tag-controller";
import * as UI from "./ui";
import * as CommandlineLists from "./commandline-lists";
import * as MiniResultChart from "./mini-result-chart";
import * as ResultTagsPopup from "./result-tags-popup";
import * as Settings from "./settings";
import * as ThemePicker from "./theme-picker";
import * as AllTimeStats from "./all-time-stats";
import * as PbTables from "./pb-tables";
import axiosInstance from "./axios-instance";

export function getDataAndInit() {
  DB.initSnapshot()
    .then(async (e) => {
      let snap = DB.getSnapshot();
      $("#menu .icon-button.account .text").text(snap.name);
      if (snap === null) {
        throw "Missing db snapshot. Client likely could not connect to the backend.";
      }
      let user = firebase.auth().currentUser;
      if (snap.name === undefined) {
        //verify username
        if (Misc.isUsernameValid(user.name)) {
          //valid, just update
          snap.name = user.name;
          DB.setSnapshot(snap);
          DB.updateName(user.uid, user.name);
        } else {
          //invalid, get new
          // Notifications.add("Invalid name", 0);
          let promptVal = null;
          let cdnVal = undefined;

          while (
            promptVal === null ||
            cdnVal === undefined ||
            cdnVal.data.status < 0
          ) {
            promptVal = prompt(
              "Your name is either invalid or unavailable (you also need to do this if you used Google Sign Up). Please provide a new display name (cannot be longer than 14 characters, can only contain letters, numbers, underscores, dots and dashes):"
            );
            axiosInstance
              .post("/updateName", {
                name: promptVal,
              })
              .then((cdnVal) => {
                if (cdnVal.data.status === 1) {
                  alert("Name updated", 1);
                  location.reload();
                } else if (cdnVal.data.status < 0) {
                  alert(cdnVal.data.message, 0);
                }
              });
          }
        }
      }
<<<<<<< HEAD
=======
      if (snap.refactored === false) {
        CloudFunctions.removeSmallTests({ uid: user.uid });
      }
      // if($(".pageAccount").hasClass('active')) update();
      if($(".pageLogin").hasClass('active')) UI.changePage('account');
>>>>>>> 9d467f59
      if (!UpdateConfig.changedBeforeDb) {
        if (Config.localStorageConfig === null) {
          AccountButton.loading(false);
          UpdateConfig.apply(DB.getSnapshot().config);
          Settings.update();
          UpdateConfig.saveToLocalStorage(true);
          TestLogic.restart(false, true);
        } else if (DB.getSnapshot().config !== undefined) {
          //loading db config, keep for now
          let configsDifferent = false;
          Object.keys(Config).forEach((key) => {
            if (!configsDifferent) {
              try {
                if (key !== "resultFilters") {
                  if (Array.isArray(Config[key])) {
                    Config[key].forEach((arrval, index) => {
                      if (arrval != DB.getSnapshot().config[key][index]) {
                        configsDifferent = true;
                        console.log(
                          `.config is different: ${arrval} != ${
                            DB.getSnapshot().config[key][index]
                          }`
                        );
                      }
                    });
                  } else {
                    if (Config[key] != DB.getSnapshot().config[key]) {
                      configsDifferent = true;
                      console.log(
                        `..config is different ${key}: ${Config[key]} != ${
                          DB.getSnapshot().config[key]
                        }`
                      );
                    }
                  }
                }
              } catch (e) {
                console.log(e);
                configsDifferent = true;
                console.log(`...config is different: ${e.message}`);
              }
            }
          });
          if (configsDifferent) {
            console.log("applying config from db");
            AccountButton.loading(false);
            UpdateConfig.apply(DB.getSnapshot().config);
            Settings.update();
            UpdateConfig.saveToLocalStorage(true);
            if ($(".page.pageTest").hasClass("active")) {
              TestLogic.restart(false, true);
            }
            DB.saveConfig(Config);
          }
        }
        UpdateConfig.setDbConfigLoaded(true);
      } else {
        AccountButton.loading(false);
      }
      if (Config.paceCaret === "pb" || Config.paceCaret === "average") {
        if (!TestLogic.active) {
          PaceCaret.init(true);
        }
      }
      if (
        $(".pageLogin").hasClass("active") ||
        window.location.pathname === "/account"
      ) {
        UI.changePage("account");
      }
      ThemePicker.refreshButtons();
      AccountButton.loading(false);
      ResultFilters.updateTags();
      CommandlineLists.updateTagCommands();
      TagController.loadActiveFromLocalStorage();
      ResultTagsPopup.updateButtons();
      Settings.showAccountSection();
      UI.setPageTransition(false);
      if($(".pageLoading").hasClass('active')) UI.changePage('');
    })
    .catch((e) => {
      AccountButton.loading(false);
      console.error(e);
      Notifications.add(
        "Error downloading user data. Client likely could not connect to the backend  - refresh to try again. If error persists try clearing your cache and website data or contact Miodec.",
        -1
      );
      $("#top #menu .account .icon").html('<i class="fas fa-fw fa-times"></i>');
      $("#top #menu .account").css("opacity", 1);
    });
}

let filteredResults = [];
let visibleTableLines = 0;

function loadMoreLines(lineIndex) {
  if (filteredResults == [] || filteredResults.length == 0) return;
  let newVisibleLines;
  if (lineIndex && lineIndex > visibleTableLines) {
    newVisibleLines = Math.ceil(lineIndex / 10) * 10;
  } else {
    newVisibleLines = visibleTableLines + 10;
  }
  for (let i = visibleTableLines; i < newVisibleLines; i++) {
    const result = filteredResults[i];
    if (result == undefined) continue;
    let withpunc = "";
    let diff = result.difficulty;
    if (diff == undefined) {
      diff = "normal";
    }

    let raw;
    try {
      raw = result.rawWpm.toFixed(2);
      if (raw == undefined) {
        raw = "-";
      }
    } catch (e) {
      raw = "-";
    }

    let icons = `<span aria-label="${result.language.replace(
      "_",
      " "
    )}" data-balloon-pos="up"><i class="fas fa-fw fa-globe-americas"></i></span>`;

    if (diff === "normal") {
      icons += `<span aria-label="${result.difficulty}" data-balloon-pos="up"><i class="far fa-fw fa-star"></i></span>`;
    } else if (diff === "expert") {
      icons += `<span aria-label="${result.difficulty}" data-balloon-pos="up"><i class="fas fa-fw fa-star-half-alt"></i></span>`;
    } else if (diff === "master") {
      icons += `<span aria-label="${result.difficulty}" data-balloon-pos="up"><i class="fas fa-fw fa-star"></i></span>`;
    }

    if (result.punctuation) {
      icons += `<span aria-label="punctuation" data-balloon-pos="up" style="font-weight:900">!?</span>`;
    }

    if (result.numbers) {
      icons += `<span aria-label="numbers" data-balloon-pos="up" style="font-weight:900">15</span>`;
    }

    if (result.blindMode) {
      icons += `<span aria-label="blind mode" data-balloon-pos="up"><i class="fas fa-fw fa-eye-slash"></i></span>`;
    }

    if (result.funbox !== "none" && result.funbox !== undefined) {
      icons += `<span aria-label="${result.funbox.replace(
        /_/g,
        " "
      )}" data-balloon-pos="up"><i class="fas fa-gamepad"></i></span>`;
    }

    if (result.chartData === undefined) {
      icons += `<span class="miniResultChartButton" aria-label="No chart data found" data-balloon-pos="up"><i class="fas fa-chart-line"></i></span>`;
    } else if (result.chartData === "toolong") {
      icons += `<span class="miniResultChartButton" aria-label="Chart history is not available for long tests" data-balloon-pos="up"><i class="fas fa-chart-line"></i></span>`;
    } else {
      icons += `<span class="miniResultChartButton" aria-label="View graph" data-balloon-pos="up" filteredResultsId="${i}" style="opacity: 1"><i class="fas fa-chart-line"></i></span>`;
    }

    let tagNames = "";

    if (result.tags !== undefined && result.tags.length > 0) {
      result.tags.forEach((tag) => {
        DB.getSnapshot().tags.forEach((snaptag) => {
          if (tag === snaptag._id) {
            tagNames += snaptag.name + ", ";
          }
        });
      });
      tagNames = tagNames.substring(0, tagNames.length - 2);
    }

    let restags;
    if (result.tags === undefined) {
      restags = "[]";
    } else {
      restags = JSON.stringify(result.tags);
    }

    let tagIcons = `<span id="resultEditTags" resultId="${result.id}" tags='${restags}' aria-label="no tags" data-balloon-pos="up" style="opacity: .25"><i class="fas fa-fw fa-tag"></i></span>`;

    if (tagNames !== "") {
      if (result.tags !== undefined && result.tags.length > 1) {
        tagIcons = `<span id="resultEditTags" resultId="${result.id}" tags='${restags}' aria-label="${tagNames}" data-balloon-pos="up"><i class="fas fa-fw fa-tags"></i></span>`;
      } else {
        tagIcons = `<span id="resultEditTags" resultId="${result.id}" tags='${restags}' aria-label="${tagNames}" data-balloon-pos="up"><i class="fas fa-fw fa-tag"></i></span>`;
      }
    }

    let consistency = result.consistency;

    if (consistency === undefined) {
      consistency = "-";
    } else {
      consistency = consistency.toFixed(2) + "%";
    }

    let pb = result.isPb;
    if (pb) {
      pb = '<i class="fas fa-fw fa-crown"></i>';
    } else {
      pb = "";
    }

    $(".pageAccount .history table tbody").append(`
    <tr class="resultRow" id="result-${i}">
    <td>${pb}</td>
    <td>${result.wpm.toFixed(2)}</td>
    <td>${raw}</td>
    <td>${result.acc.toFixed(2)}%</td>
    <td>${result.correctChars}</td>
    <td>${result.incorrectChars}</td>
    <td>${consistency}</td>
    <td>${result.mode} ${result.mode2}${withpunc}</td>
    <td class="infoIcons">${icons}</td>
    <td>${tagIcons}</td>
    <td>${moment(result.timestamp).format("DD MMM YYYY<br>HH:mm")}</td>
    </tr>`);
  }
  visibleTableLines = newVisibleLines;
  if (visibleTableLines >= filteredResults.length) {
    $(".pageAccount .loadMoreButton").addClass("hidden");
  } else {
    $(".pageAccount .loadMoreButton").removeClass("hidden");
  }
}

let totalSecondsFiltered = 0;

export function update() {
  function cont() {
    console.log("updating account page");
    ThemeColors.update();
    ChartController.accountHistory.updateColors();
    ChartController.accountActivity.updateColors();
    AllTimeStats.update();

    PbTables.update();

    let chartData = [];
    let wpmChartData = [];
    let accChartData = [];
    visibleTableLines = 0;

    let topWpm = 0;
    let topMode = "";
    let testRestarts = 0;
    let totalWpm = 0;
    let testCount = 0;

    let last10 = 0;
    let wpmLast10total = 0;

    let totalAcc = 0;
    let totalAcc10 = 0;

    let rawWpm = {
      total: 0,
      count: 0,
      last10Total: 0,
      last10Count: 0,
      max: 0,
    };

    let totalSeconds = 0;
    totalSecondsFiltered = 0;

    let totalCons = 0;
    let totalCons10 = 0;
    let consCount = 0;

    let activityChartData = {};

    filteredResults = [];
    $(".pageAccount .history table tbody").empty();
    DB.getSnapshot().results.forEach((result) => {
      let tt = 0;
      if (result.testDuration == undefined) {
        //test finished before testDuration field was introduced - estimate
        if (result.mode == "time") {
          tt = parseFloat(result.mode2);
        } else if (result.mode == "words") {
          tt = (parseFloat(result.mode2) / parseFloat(result.wpm)) * 60;
        }
      } else {
        tt = parseFloat(result.testDuration);
      }
      if (result.incompleteTestSeconds != undefined) {
        tt += result.incompleteTestSeconds;
      } else if (result.restartCount != undefined && result.restartCount > 0) {
        tt += (tt / 4) * result.restartCount;
      }
      totalSeconds += tt;

      //apply filters
      try {
        let resdiff = result.difficulty;
        if (resdiff == undefined) {
          resdiff = "normal";
        }
        if (!ResultFilters.getFilter("difficulty", resdiff)) return;
        if (!ResultFilters.getFilter("mode", result.mode)) return;
        if (result.mode == "time") {
          let timefilter = "custom";
          if ([15, 30, 60, 120].includes(parseInt(result.mode2))) {
            timefilter = result.mode2;
          }
          if (!ResultFilters.getFilter("time", timefilter)) return;
        } else if (result.mode == "words") {
          let wordfilter = "custom";
          if ([10, 25, 50, 100, 200].includes(parseInt(result.mode2))) {
            wordfilter = result.mode2;
          }
          if (!ResultFilters.getFilter("words", wordfilter)) return;
        }

        if (result.quoteLength != null) {
          let filter = null;
          if (result.quoteLength === 0) {
            filter = "short";
          } else if (result.quoteLength === 1) {
            filter = "medium";
          } else if (result.quoteLength === 2) {
            filter = "long";
          } else if (result.quoteLength === 3) {
            filter = "thicc";
          }
          if (
            filter !== null &&
            !ResultFilters.getFilter("quoteLength", filter)
          )
            return;
        }
        let langFilter = ResultFilters.getFilter("language", result.language);

        if (
          result.language === "english_expanded" &&
          ResultFilters.getFilter("language", "english_1k")
        ) {
          langFilter = true;
        }
        if (!langFilter) return;
        let puncfilter = "off";
        if (result.punctuation) {
          puncfilter = "on";
        }
        if (!ResultFilters.getFilter("punctuation", puncfilter)) return;
        let numfilter = "off";
        if (result.numbers) {
          numfilter = "on";
        }
        if (!ResultFilters.getFilter("numbers", numfilter)) return;

        if (result.funbox === "none" || result.funbox === undefined) {
          if (!ResultFilters.getFilter("funbox", "none")) return;
        } else {
          if (!ResultFilters.getFilter("funbox", result.funbox)) return;
        }

        let tagHide = true;
        if (result.tags === undefined || result.tags.length === 0) {
          //no tags, show when no tag is enabled
          if (DB.getSnapshot().tags.length > 0) {
            if (ResultFilters.getFilter("tags", "none")) tagHide = false;
          } else {
            tagHide = false;
          }
        } else {
          //tags exist
          let validTags = DB.getSnapshot().tags.map((t) => t.id);
          result.tags.forEach((tag) => {
            //check if i even need to check tags anymore
            if (!tagHide) return;
            //check if tag is valid
            if (validTags.includes(tag)) {
              //tag valid, check if filter is on
              if (ResultFilters.getFilter("tags", tag)) tagHide = false;
            } else {
              //tag not found in valid tags, meaning probably deleted
              if (ResultFilters.getFilter("tags", "none")) tagHide = false;
            }
          });
        }

        if (tagHide) return;

        let timeSinceTest = Math.abs(result.timestamp - Date.now()) / 1000;

        let datehide = true;

        if (
          ResultFilters.getFilter("date", "all") ||
          (ResultFilters.getFilter("date", "last_day") &&
            timeSinceTest <= 86400) ||
          (ResultFilters.getFilter("date", "last_week") &&
            timeSinceTest <= 604800) ||
          (ResultFilters.getFilter("date", "last_month") &&
            timeSinceTest <= 2592000)
        ) {
          datehide = false;
        }

        if (datehide) return;

        filteredResults.push(result);
      } catch (e) {
        Notifications.add(
          "Something went wrong when filtering. Resetting filters.",
          0
        );
        console.log(result);
        console.error(e);
        ResultFilters.reset();
        ResultFilters.updateActive();
      }
      //filters done
      //=======================================

      let resultDate = new Date(result.timestamp);
      resultDate.setSeconds(0);
      resultDate.setMinutes(0);
      resultDate.setHours(0);
      resultDate.setMilliseconds(0);
      resultDate = resultDate.getTime();

      if (Object.keys(activityChartData).includes(String(resultDate))) {
        activityChartData[resultDate].amount++;
        activityChartData[resultDate].time +=
          result.testDuration + result.incompleteTestSeconds;
        activityChartData[resultDate].totalWpm += result.wpm;
      } else {
        activityChartData[resultDate] = {
          amount: 1,
          time: result.testDuration + result.incompleteTestSeconds,
          totalWpm: result.wpm,
        };
      }

      tt = 0;
      if (result.testDuration == undefined) {
        //test finished before testDuration field was introduced - estimate
        if (result.mode == "time") {
          tt = parseFloat(result.mode2);
        } else if (result.mode == "words") {
          tt = (parseFloat(result.mode2) / parseFloat(result.wpm)) * 60;
        }
      } else {
        tt = parseFloat(result.testDuration);
      }
      if (result.incompleteTestSeconds != undefined) {
        tt += result.incompleteTestSeconds;
      } else if (result.restartCount != undefined && result.restartCount > 0) {
        tt += (tt / 4) * result.restartCount;
      }
      totalSecondsFiltered += tt;

      if (last10 < 10) {
        last10++;
        wpmLast10total += result.wpm;
        totalAcc10 += result.acc;
        result.consistency !== undefined
          ? (totalCons10 += result.consistency)
          : 0;
      }
      testCount++;

      if (result.consistency !== undefined) {
        consCount++;
        totalCons += result.consistency;
      }

      if (result.rawWpm != null) {
        if (rawWpm.last10Count < 10) {
          rawWpm.last10Count++;
          rawWpm.last10Total += result.rawWpm;
        }
        rawWpm.total += result.rawWpm;
        rawWpm.count++;
        if (result.rawWpm > rawWpm.max) {
          rawWpm.max = result.rawWpm;
        }
      }

      totalAcc += result.acc;

      if (result.restartCount != undefined) {
        testRestarts += result.restartCount;
      }

      chartData.push({
        x: result.timestamp,
        y: result.wpm,
        acc: result.acc,
        mode: result.mode,
        mode2: result.mode2,
        punctuation: result.punctuation,
        language: result.language,
        timestamp: result.timestamp,
        difficulty: result.difficulty,
        raw: result.rawWpm,
      });

      wpmChartData.push(result.wpm);

      accChartData.push({
        x: result.timestamp,
        y: 100 - result.acc,
      });

      if (result.wpm > topWpm) {
        let puncsctring = result.punctuation ? ",<br>with punctuation" : "";
        let numbsctring = result.numbers
          ? ",<br> " + (result.punctuation ? "&" : "") + "with numbers"
          : "";
        topWpm = result.wpm;
        topMode = result.mode + " " + result.mode2 + puncsctring + numbsctring;
      }

      totalWpm += result.wpm;
    });
    filteredResults.reverse();
    loadMoreLines();
    ////////

    let thisDate = new Date(Date.now());
    thisDate.setSeconds(0);
    thisDate.setMinutes(0);
    thisDate.setHours(0);
    thisDate.setMilliseconds(0);
    thisDate = thisDate.getTime();

    let activityChartData_amount = [];
    let activityChartData_time = [];
    let activityChartData_avgWpm = [];
    let lastTimestamp = 0;
    Object.keys(activityChartData).forEach((date) => {
      let datecheck;
      if (lastTimestamp > 0) {
        datecheck = lastTimestamp;
      } else {
        datecheck = thisDate;
      }

      let numDaysBetweenTheDays = (datecheck - date) / 86400000;

      if (numDaysBetweenTheDays > 1) {
        if (datecheck === thisDate) {
          activityChartData_amount.push({
            x: parseInt(thisDate),
            y: 0,
          });
        }

        for (let i = 0; i < numDaysBetweenTheDays - 1; i++) {
          activityChartData_amount.push({
            x: parseInt(datecheck) - 86400000 * (i + 1),
            y: 0,
          });
        }
      }

      activityChartData_amount.push({
        x: parseInt(date),
        y: activityChartData[date].amount,
      });
      activityChartData_time.push({
        x: parseInt(date),
        y: Misc.roundTo2(activityChartData[date].time),
        amount: activityChartData[date].amount,
      });
      activityChartData_avgWpm.push({
        x: parseInt(date),
        y: Misc.roundTo2(
          activityChartData[date].totalWpm / activityChartData[date].amount
        ),
      });
      lastTimestamp = date;
    });
    ChartController.accountActivity.data.datasets[0].data = activityChartData_time;
    ChartController.accountActivity.data.datasets[1].data = activityChartData_avgWpm;

    ChartController.accountHistory.data.datasets[0].data = chartData;
    ChartController.accountHistory.data.datasets[1].data = accChartData;

    let wpms = chartData.map((r) => r.y);
    let minWpmChartVal = Math.min(...wpms);
    let maxWpmChartVal = Math.max(...wpms);

    // let accuracies = accChartData.map((r) => r.y);
    ChartController.accountHistory.options.scales.yAxes[0].ticks.max =
      Math.floor(maxWpmChartVal) + (10 - (Math.floor(maxWpmChartVal) % 10));

    if (!Config.startGraphsAtZero) {
      ChartController.accountHistory.options.scales.yAxes[0].ticks.min = Math.floor(
        minWpmChartVal
      );
    } else {
      ChartController.accountHistory.options.scales.yAxes[0].ticks.min = 0;
    }

    if (chartData == [] || chartData.length == 0) {
      $(".pageAccount .group.noDataError").removeClass("hidden");
      $(".pageAccount .group.chart").addClass("hidden");
      $(".pageAccount .group.dailyActivityChart").addClass("hidden");
      $(".pageAccount .group.history").addClass("hidden");
      $(".pageAccount .triplegroup.stats").addClass("hidden");
    } else {
      $(".pageAccount .group.noDataError").addClass("hidden");
      $(".pageAccount .group.chart").removeClass("hidden");
      $(".pageAccount .group.dailyActivityChart").removeClass("hidden");
      $(".pageAccount .group.history").removeClass("hidden");
      $(".pageAccount .triplegroup.stats").removeClass("hidden");
    }

    let th = Math.floor(totalSeconds / 3600);
    let tm = Math.floor((totalSeconds % 3600) / 60);
    let ts = Math.floor((totalSeconds % 3600) % 60);
    $(".pageAccount .timeTotal .val").text(`

      ${th < 10 ? "0" + th : th}:${tm < 10 ? "0" + tm : tm}:${
      ts < 10 ? "0" + ts : ts
    }
    `);
    let tfh = Math.floor(totalSecondsFiltered / 3600);
    let tfm = Math.floor((totalSecondsFiltered % 3600) / 60);
    let tfs = Math.floor((totalSecondsFiltered % 3600) % 60);
    $(".pageAccount .timeTotalFiltered .val").text(`

    ${tfh < 10 ? "0" + tfh : tfh}:${tfm < 10 ? "0" + tfm : tfm}:${
      tfs < 10 ? "0" + tfs : tfs
    }
  `);

    $(".pageAccount .highestWpm .val").text(topWpm);
    $(".pageAccount .averageWpm .val").text(Math.round(totalWpm / testCount));
    $(".pageAccount .averageWpm10 .val").text(
      Math.round(wpmLast10total / last10)
    );

    $(".pageAccount .highestRaw .val").text(rawWpm.max);
    $(".pageAccount .averageRaw .val").text(
      Math.round(rawWpm.total / rawWpm.count)
    );
    $(".pageAccount .averageRaw10 .val").text(
      Math.round(rawWpm.last10Total / rawWpm.last10Count)
    );

    $(".pageAccount .highestWpm .mode").html(topMode);
    $(".pageAccount .testsTaken .val").text(testCount);

    $(".pageAccount .avgAcc .val").text(Math.round(totalAcc / testCount) + "%");
    $(".pageAccount .avgAcc10 .val").text(
      Math.round(totalAcc10 / last10) + "%"
    );

    if (totalCons == 0 || totalCons == undefined) {
      $(".pageAccount .avgCons .val").text("-");
      $(".pageAccount .avgCons10 .val").text("-");
    } else {
      $(".pageAccount .avgCons .val").text(
        Math.round(totalCons / consCount) + "%"
      );
      $(".pageAccount .avgCons10 .val").text(
        Math.round(totalCons10 / Math.min(last10, consCount)) + "%"
      );
    }
    $(".pageAccount .testsStarted .val").text(`${testCount + testRestarts}`);
    console.log("Test count: " + testCount);
    console.log("Test restarts: " + testRestarts);
    $(".pageAccount .testsCompleted .val").text(
      `${testCount}(${Math.floor(
        (testCount / (testCount + testRestarts)) * 100
      )}%)`
    );

    $(".pageAccount .avgRestart .val").text(
      (testRestarts / testCount).toFixed(1)
    );

    if (ChartController.accountHistory.data.datasets[0].data.length > 0) {
      ChartController.accountHistory.options.plugins.trendlineLinear = true;
    } else {
      ChartController.accountHistory.options.plugins.trendlineLinear = false;
    }

    if (ChartController.accountActivity.data.datasets[0].data.length > 0) {
      ChartController.accountActivity.options.plugins.trendlineLinear = true;
    } else {
      ChartController.accountActivity.options.plugins.trendlineLinear = false;
    }

    let wpmPoints = filteredResults.map((r) => r.wpm).reverse();

    let trend = Misc.findLineByLeastSquares(wpmPoints);

    let wpmChange = trend[1][1] - trend[0][1];

    let wpmChangePerHour = wpmChange * (3600 / totalSecondsFiltered);

    let plus = wpmChangePerHour > 0 ? "+" : "";

    $(".pageAccount .group.chart .below .text").text(
      `Speed change per hour spent typing: ${
        plus + Misc.roundTo2(wpmChangePerHour)
      } wpm.`
    );

    ChartController.accountHistory.update({ duration: 0 });
    ChartController.accountActivity.update({ duration: 0 });

    UI.swapElements(
      $(".pageAccount .preloader"),
      $(".pageAccount .content"),
      250
    );
  }
  if (DB.getSnapshot() === null) {
    Notifications.add(`Missing account data. Please refresh.`, -1);
    $(".pageAccount .preloader").html("Missing account data. Please refresh.");
  } else if (DB.getSnapshot().results === undefined) {
    DB.getUserResults().then((d) => {
      if (d) {
        ResultFilters.updateActive();
      } else {
        setTimeout(() => {
          UI.changePage("");
        }, 500);
      }
    });
  } else {
    console.log("using db snap");
    try {
      cont();
    } catch (e) {
      console.error(e);
      Notifications.add(`Something went wrong: ${e}`, -1);
    }
  }
}

$(".pageAccount .toggleAccuracyOnChart").click((e) => {
  UpdateConfig.toggleChartAccuracy();
});

$(".pageAccount .toggleChartStyle").click((e) => {
  UpdateConfig.toggleChartStyle();
});

$(".pageAccount .loadMoreButton").click((e) => {
  loadMoreLines();
});

let activeChartIndex;

export function setActiveChartIndex(index) {
  activeChartIndex = index;
}

$(".pageAccount #accountHistoryChart").click((e) => {
  let index = activeChartIndex;
  loadMoreLines(index);
  $([document.documentElement, document.body]).animate(
    {
      scrollTop: $(`#result-${index}`).offset().top - $(window).height() / 2,
    },
    500
  );
  $(".resultRow").removeClass("active");
  $(`#result-${index}`).addClass("active");
});

$(document).on("click", ".pageAccount .miniResultChartButton", (event) => {
  console.log("updating");
  let filteredId = $(event.currentTarget).attr("filteredResultsId");
  if (filteredId === undefined) return;
  MiniResultChart.updateData(filteredResults[filteredId].chartData);
  MiniResultChart.show();
  MiniResultChart.updatePosition(
    event.pageX - $(".pageAccount .miniResultChartWrapper").outerWidth(),
    event.pageY + 30
  );
});<|MERGE_RESOLUTION|>--- conflicted
+++ resolved
@@ -64,14 +64,8 @@
           }
         }
       }
-<<<<<<< HEAD
-=======
-      if (snap.refactored === false) {
-        CloudFunctions.removeSmallTests({ uid: user.uid });
-      }
       // if($(".pageAccount").hasClass('active')) update();
-      if($(".pageLogin").hasClass('active')) UI.changePage('account');
->>>>>>> 9d467f59
+      if ($(".pageLogin").hasClass("active")) UI.changePage("account");
       if (!UpdateConfig.changedBeforeDb) {
         if (Config.localStorageConfig === null) {
           AccountButton.loading(false);
@@ -150,7 +144,7 @@
       ResultTagsPopup.updateButtons();
       Settings.showAccountSection();
       UI.setPageTransition(false);
-      if($(".pageLoading").hasClass('active')) UI.changePage('');
+      if ($(".pageLoading").hasClass("active")) UI.changePage("");
     })
     .catch((e) => {
       AccountButton.loading(false);
