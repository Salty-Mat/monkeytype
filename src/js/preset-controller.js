import * as Config from "./config";
import * as DB from "./db";
import * as Notifications from "./notifications";
import * as Settings from "./settings";
import * as TestLogic from "./test-logic";
<<<<<<< HEAD
=======
import * as TagController from "./tag-controller";
>>>>>>> 9d467f59

export function apply(id) {
  // console.log(DB.getSnapshot().presets);
  DB.getSnapshot().presets.forEach((preset) => {
    if (preset._id == id) {
      Config.apply(JSON.parse(JSON.stringify(preset.config)));
      TagController.clear(true);
      if (preset.config.tags) {
        preset.config.tags.forEach((tagid) => {
          TagController.set(tagid, true, true);
        });
      }
      TestLogic.restart();
      Notifications.add("Preset applied", 1, 2);
      Config.saveToLocalStorage();
      Settings.update();
    }
  });
}<|MERGE_RESOLUTION|>--- conflicted
+++ resolved
@@ -3,10 +3,7 @@
 import * as Notifications from "./notifications";
 import * as Settings from "./settings";
 import * as TestLogic from "./test-logic";
-<<<<<<< HEAD
-=======
 import * as TagController from "./tag-controller";
->>>>>>> 9d467f59
 
 export function apply(id) {
   // console.log(DB.getSnapshot().presets);
