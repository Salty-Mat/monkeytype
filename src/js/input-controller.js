--- conflicted
+++ resolved
@@ -676,7 +676,6 @@
         UI.changePage("test");
       }
     } else if (Config.quickTab) {
-<<<<<<< HEAD
       //not on the test page
 
       // if (Tribe.state === 5 || Tribe.state === 22) {
@@ -686,16 +685,12 @@
       //     Tribe.socket.emit(`room_ready_update`);
       //   }
       // }
-
+      event.preventDefault();
       if (Tribe.state >= 5) {
         UI.changePage("tribe");
       } else {
         UI.changePage("test");
       }
-=======
-      event.preventDefault();
-      UI.changePage("test");
->>>>>>> d7eaa550
     }
   }
 }
