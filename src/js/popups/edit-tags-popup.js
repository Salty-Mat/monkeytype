import * as ResultTagsPopup from "./result-tags-popup";
import * as ResultFilters from "./result-filters";
import * as Loader from "./loader";
import * as DB from "./db";
import * as Notifications from "./notifications";
import * as Settings from "./settings";
import axiosInstance from "./axios-instance";

export function show(action, id, name) {
  if (action === "add") {
    $("#tagsWrapper #tagsEdit").attr("action", "add");
    $("#tagsWrapper #tagsEdit .title").html("Add new tag");
    $("#tagsWrapper #tagsEdit .button").html(`<i class="fas fa-plus"></i>`);
    $("#tagsWrapper #tagsEdit input").val("");
    $("#tagsWrapper #tagsEdit input").removeClass("hidden");
  } else if (action === "edit") {
    $("#tagsWrapper #tagsEdit").attr("action", "edit");
    $("#tagsWrapper #tagsEdit").attr("tagid", id);
    $("#tagsWrapper #tagsEdit .title").html("Edit tag name");
    $("#tagsWrapper #tagsEdit .button").html(`<i class="fas fa-pen"></i>`);
    $("#tagsWrapper #tagsEdit input").val(name);
    $("#tagsWrapper #tagsEdit input").removeClass("hidden");
  } else if (action === "remove") {
    $("#tagsWrapper #tagsEdit").attr("action", "remove");
    $("#tagsWrapper #tagsEdit").attr("tagid", id);
    $("#tagsWrapper #tagsEdit .title").html("Remove tag " + name);
    $("#tagsWrapper #tagsEdit .button").html(`<i class="fas fa-check"></i>`);
    $("#tagsWrapper #tagsEdit input").addClass("hidden");
  } else if (action === "clearPb") {
    $("#tagsWrapper #tagsEdit").attr("action", "clearPb");
    $("#tagsWrapper #tagsEdit").attr("tagid", id);
    $("#tagsWrapper #tagsEdit .title").html("Clear PB for tag " + name);
    $("#tagsWrapper #tagsEdit .button").html(`<i class="fas fa-check"></i>`);
    $("#tagsWrapper #tagsEdit input").addClass("hidden");
  }

  if ($("#tagsWrapper").hasClass("hidden")) {
    $("#tagsWrapper")
      .stop(true, true)
      .css("opacity", 0)
      .removeClass("hidden")
      .animate({ opacity: 1 }, 100, () => {
        $("#tagsWrapper #tagsEdit input").focus();
      });
  }
}

function hide() {
  if (!$("#tagsWrapper").hasClass("hidden")) {
    $("#tagsWrapper #tagsEdit").attr("action", "");
    $("#tagsWrapper #tagsEdit").attr("tagid", "");
    $("#tagsWrapper")
      .stop(true, true)
      .css("opacity", 1)
      .animate(
        {
          opacity: 0,
        },
        100,
        () => {
          $("#tagsWrapper").addClass("hidden");
        }
      );
  }
}

function apply() {
  // console.log(DB.getSnapshot());
  let action = $("#tagsWrapper #tagsEdit").attr("action");
  let inputVal = $("#tagsWrapper #tagsEdit input").val();
  let tagid = $("#tagsWrapper #tagsEdit").attr("tagid");
  hide();
  if (action === "add") {
    Loader.show();
    axiosInstance
      .post("/addTag", {
        tagName: inputVal,
      })
      .then((e) => {
        Loader.hide();
        let status = e.data.resultCode;
        if (status === 1) {
          Notifications.add("Tag added", 1, 2);
          DB.getSnapshot().tags.push({
            name: inputVal,
            _id: e.data.id,
          });
          ResultTagsPopup.updateButtons();
          Settings.update();
          ResultFilters.updateTags();
        } else if (status === -1) {
          Notifications.add("Invalid tag name", 0);
        } else if (status < -1) {
          Notifications.add("Unknown error: " + e.data.message, -1);
        }
      });
  } else if (action === "edit") {
    Loader.show();
    axiosInstance
      .post("/editTag", {
        tagName: inputVal,
        tagId: tagid,
      })
      .then((e) => {
        Loader.hide();
        let status = e.data.resultCode;
        if (status === 1) {
          Notifications.add("Tag updated", 1);
          DB.getSnapshot().tags.forEach((tag) => {
            if (tag._id === tagid) {
              tag.name = inputVal;
            }
          });
          ResultTagsPopup.updateButtons();
          Settings.update();
          ResultFilters.updateTags();
        } else if (status === -1) {
          Notifications.add("Invalid tag name", 0);
        } else if (status < -1) {
          Notifications.add("Unknown error: " + e.data.message, -1);
        }
      });
  } else if (action === "remove") {
    Loader.show();
<<<<<<< HEAD
    axiosInstance
      .post("/removeTag", {
        tagId: tagid,
      })
      .then((e) => {
        Loader.hide();
        let status = e.data.resultCode;
        if (status === 1) {
          Notifications.add("Tag removed", 1);
          DB.getSnapshot().tags.forEach((tag, index) => {
            if (tag._id === tagid) {
              DB.getSnapshot().tags.splice(index, 1);
            }
          });
          ResultTagsPopup.updateButtons();
          Settings.update();
          ResultFilters.updateTags();
        } else if (status < -1) {
          Notifications.add("Unknown error: " + e.data.message, -1);
        }
      });
=======
    CloudFunctions.removeTag({
      uid: firebase.auth().currentUser.uid,
      tagid: tagid,
    }).then((e) => {
      Loader.hide();
      let status = e.data.resultCode;
      if (status === 1) {
        Notifications.add("Tag removed", 1);
        DB.getSnapshot().tags.forEach((tag, index) => {
          if (tag.id === tagid) {
            DB.getSnapshot().tags.splice(index, 1);
          }
        });
        ResultTagsPopup.updateButtons();
        Settings.update();
        ResultFilters.updateTags();
      } else if (status < -1) {
        Notifications.add("Unknown error: " + e.data.message, -1);
      }
    });
  } else if (action === "clearPb") {
    Loader.show();
    CloudFunctions.clearTagPb({
      uid: firebase.auth().currentUser.uid,
      tagid: tagid,
    }).then((e) => {
      Loader.hide();
      let status = e.data.resultCode;
      if (status === 1) {
        Notifications.add("PB cleared", 1);
        DB.getSnapshot().tags.forEach((tag, index) => {
          if (tag.id === tagid) {
            tag.personalBests = {};
          }
        });
        ResultTagsPopup.updateButtons();
        Settings.update();
        ResultFilters.updateTags();
      } else if (status < -1) {
        Notifications.add("Unknown error: " + e.data.message, -1);
      }
    });
>>>>>>> 9d467f59
  }
}

$("#tagsWrapper").click((e) => {
  if ($(e.target).attr("id") === "tagsWrapper") {
    hide();
  }
});

$("#tagsWrapper #tagsEdit .button").click(() => {
  apply();
});

$("#tagsWrapper #tagsEdit input").keypress((e) => {
  if (e.keyCode == 13) {
    apply();
  }
});<|MERGE_RESOLUTION|>--- conflicted
+++ resolved
@@ -122,7 +122,6 @@
       });
   } else if (action === "remove") {
     Loader.show();
-<<<<<<< HEAD
     axiosInstance
       .post("/removeTag", {
         tagId: tagid,
@@ -144,28 +143,8 @@
           Notifications.add("Unknown error: " + e.data.message, -1);
         }
       });
-=======
-    CloudFunctions.removeTag({
-      uid: firebase.auth().currentUser.uid,
-      tagid: tagid,
-    }).then((e) => {
-      Loader.hide();
-      let status = e.data.resultCode;
-      if (status === 1) {
-        Notifications.add("Tag removed", 1);
-        DB.getSnapshot().tags.forEach((tag, index) => {
-          if (tag.id === tagid) {
-            DB.getSnapshot().tags.splice(index, 1);
-          }
-        });
-        ResultTagsPopup.updateButtons();
-        Settings.update();
-        ResultFilters.updateTags();
-      } else if (status < -1) {
-        Notifications.add("Unknown error: " + e.data.message, -1);
-      }
-    });
   } else if (action === "clearPb") {
+    //rewrite to axios
     Loader.show();
     CloudFunctions.clearTagPb({
       uid: firebase.auth().currentUser.uid,
@@ -187,8 +166,6 @@
         Notifications.add("Unknown error: " + e.data.message, -1);
       }
     });
->>>>>>> 9d467f59
-  }
 }
 
 $("#tagsWrapper").click((e) => {
