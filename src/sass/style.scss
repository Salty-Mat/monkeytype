--- conflicted
+++ resolved
@@ -719,7 +719,6 @@
   }
 }
 
-<<<<<<< HEAD
 .emojiSuggestion {
   background: var(--sub-color);
   color: var(--text-color);
@@ -813,11 +812,8 @@
   }
 }
 
-#customMode2PopupWrapper {
-=======
 #customWordAmountPopupWrapper,
 #customTestDurationPopupWrapper {
->>>>>>> bb03cab0
   width: 100%;
   height: 100%;
   background: rgba(0, 0, 0, 0.75);
