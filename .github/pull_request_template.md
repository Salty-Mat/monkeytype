--- conflicted
+++ resolved
@@ -1,34 +1,27 @@
 <!-- please read the comments -->
 
-<!-- Adding a language or a theme? For languages, make sure to edit the `_list.json`, `_groups.json` files, and add the `language.json` file as well. For themes, make sure to add the `theme.css` file. It will not work if you don't follow these steps! 
+<!-- Adding a language or a theme? For languages, make sure to edit the `_list.json`, `_groups.json` files, and add the `language.json` file as well. For themes, make sure to add the `theme.css` file. It will not work if you don't follow these steps!
 
-If your change is visual (mainly themes) it would be extra awesome if you could include a screenshot. 
+If your change is visual (mainly themes) it would be extra awesome if you could include a screenshot.
 
  -->
 
-<<<<<<< HEAD
-### Checklist <!-- please check the items you have completed -->
+### Description
 
-=======
-### Description
 <!-- Please describe the change(s) made in your PR -->
 
+<!-- please check the items you have completed -->
 
+### Checklist
 
-<!-- please check the items you have completed -->
-### Checklist 
->>>>>>> 2010032d
 - [] I have read the [`CODE_OF_CONDUCT.md`](https://github.com/Miodec/monkeytype/blob/master/CODE_OF_CONDUCT.md) and the [`CONTRIBUTING.md`](https://github.com/Miodec/monkeytype/blob/master/CONTRIBUTING.md)
 - [] I checked if my PR has any bugs or other issues that could reduce the stability of the project
 - [] I understand that the maintainer has the right to reject my contribution and it may not get accepted.
-- [] If my PR is a new language or theme I modified the appropriate files to incorporate the language or theme   <!-- Delete if that is not the case-->
-
-
+- [] If my PR is a new language or theme I modified the appropriate files to incorporate the language or theme <!-- Delete if that is not the case-->
 
 <!-- the issue(s) your PR resolves if any (delete if that is not the case) -->
 <!-- please also reference any issues and or PRs related to your pull request -->
 
 Resolves #
 
-
 <!-- pro tip: you can check checkboxes by putting an x inside the brackets   [x] -->